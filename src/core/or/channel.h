/* * Copyright (c) 2012-2020, The Tor Project, Inc. */
/* See LICENSE for licensing information */

/**
 * \file channel.h
 * \brief Header file for channel.c
 **/

#ifndef TOR_CHANNEL_H
#define TOR_CHANNEL_H

#include "core/or/or.h"
#include "core/or/circuitmux.h"
#include "lib/container/handles.h"
#include "lib/crypt_ops/crypto_ed25519.h"

#include "ext/ht.h"
#include "tor_queue.h"

#define tor_timer_t timeout
struct tor_timer_t;

/* Channel handler function pointer typedefs */
typedef void (*channel_listener_fn_ptr)(channel_listener_t *, channel_t *);
typedef void (*channel_cell_handler_fn_ptr)(channel_t *, cell_t *);

/**
 * This enum is used by channelpadding to decide when to pad channels.
 * Don't add values to it without updating the checks in
 * channelpadding_decide_to_pad_channel().
 */
typedef enum {
    CHANNEL_USED_NOT_USED_FOR_FULL_CIRCS = 0,
    CHANNEL_USED_FOR_FULL_CIRCS,
    CHANNEL_USED_FOR_USER_TRAFFIC,
} channel_usage_info_t;

/** Possible rules for generating circuit IDs on an OR connection. */
typedef enum {
  CIRC_ID_TYPE_LOWER=0, /**< Pick from 0..1<<15-1. */
  CIRC_ID_TYPE_HIGHER=1, /**< Pick from 1<<15..1<<16-1. */
  /** The other side of a connection is an OP: never create circuits to it,
   * and let it use any circuit ID it wants. */
  CIRC_ID_TYPE_NEITHER=2
} circ_id_type_t;
#define circ_id_type_bitfield_t ENUM_BF(circ_id_type_t)

/* channel states for channel_t */

typedef enum {
  /**
   * Closed state - channel is inactive
   *
   * Permitted transitions from:
   *   - CHANNEL_STATE_CLOSING
   * Permitted transitions to:
   *   - CHANNEL_STATE_OPENING
   */
  CHANNEL_STATE_CLOSED = 0,
  /**
   * Opening state - channel is trying to connect
   *
   * Permitted transitions from:
   *   - CHANNEL_STATE_CLOSED
   * Permitted transitions to:
   *   - CHANNEL_STATE_CLOSING
   *   - CHANNEL_STATE_ERROR
   *   - CHANNEL_STATE_OPEN
   */
  CHANNEL_STATE_OPENING,
  /**
   * Open state - channel is active and ready for use
   *
   * Permitted transitions from:
   *   - CHANNEL_STATE_MAINT
   *   - CHANNEL_STATE_OPENING
   * Permitted transitions to:
   *   - CHANNEL_STATE_CLOSING
   *   - CHANNEL_STATE_ERROR
   *   - CHANNEL_STATE_MAINT
   */
  CHANNEL_STATE_OPEN,
  /**
   * Maintenance state - channel is temporarily offline for subclass specific
   *   maintenance activities such as TLS renegotiation.
   *
   * Permitted transitions from:
   *   - CHANNEL_STATE_OPEN
   * Permitted transitions to:
   *   - CHANNEL_STATE_CLOSING
   *   - CHANNEL_STATE_ERROR
   *   - CHANNEL_STATE_OPEN
   */
  CHANNEL_STATE_MAINT,
  /**
   * Closing state - channel is shutting down
   *
   * Permitted transitions from:
   *   - CHANNEL_STATE_MAINT
   *   - CHANNEL_STATE_OPEN
   * Permitted transitions to:
   *   - CHANNEL_STATE_CLOSED,
   *   - CHANNEL_STATE_ERROR
   */
  CHANNEL_STATE_CLOSING,
  /**
   * Error state - channel has experienced a permanent error
   *
   * Permitted transitions from:
   *   - CHANNEL_STATE_CLOSING
   *   - CHANNEL_STATE_MAINT
   *   - CHANNEL_STATE_OPENING
   *   - CHANNEL_STATE_OPEN
   * Permitted transitions to:
   *   - None
   */
  CHANNEL_STATE_ERROR,
  /**
   * Placeholder for maximum state value
   */
  CHANNEL_STATE_LAST
} channel_state_t;

/* channel listener states for channel_listener_t */

typedef enum {
  /**
   * Closed state - channel listener is inactive
   *
   * Permitted transitions from:
   *   - CHANNEL_LISTENER_STATE_CLOSING
   * Permitted transitions to:
   *   - CHANNEL_LISTENER_STATE_LISTENING
   */
  CHANNEL_LISTENER_STATE_CLOSED = 0,
  /**
   * Listening state - channel listener is listening for incoming
   * connections
   *
   * Permitted transitions from:
   *   - CHANNEL_LISTENER_STATE_CLOSED
   * Permitted transitions to:
   *   - CHANNEL_LISTENER_STATE_CLOSING
   *   - CHANNEL_LISTENER_STATE_ERROR
   */
  CHANNEL_LISTENER_STATE_LISTENING,
  /**
   * Closing state - channel listener is shutting down
   *
   * Permitted transitions from:
   *   - CHANNEL_LISTENER_STATE_LISTENING
   * Permitted transitions to:
   *   - CHANNEL_LISTENER_STATE_CLOSED,
   *   - CHANNEL_LISTENER_STATE_ERROR
   */
  CHANNEL_LISTENER_STATE_CLOSING,
  /**
   * Error state - channel listener has experienced a permanent error
   *
   * Permitted transitions from:
   *   - CHANNEL_STATE_CLOSING
   *   - CHANNEL_STATE_LISTENING
   * Permitted transitions to:
   *   - None
   */
  CHANNEL_LISTENER_STATE_ERROR,
  /**
   * Placeholder for maximum state value
   */
  CHANNEL_LISTENER_STATE_LAST
} channel_listener_state_t;

/**
 * Channel struct; see the channel_t typedef in or.h.  A channel is an
 * abstract interface for the OR-to-OR connection, similar to connection_or_t,
 * but without the strong coupling to the underlying TLS implementation.  They
 * are constructed by calling a protocol-specific function to open a channel
 * to a particular node, and once constructed support the abstract operations
 * defined below.
 */
struct channel_t {
  /** Magic number for type-checking cast macros */
  uint32_t magic;

  /** List entry for hashtable for global-identifier lookup. */
  HT_ENTRY(channel_t) gidmap_node;

  /** Handle entry for handle-based lookup */
  HANDLE_ENTRY(channel, channel_t);

  /** Current channel state */
  channel_state_t state;

  /** Globally unique ID number for a channel over the lifetime of a Tor
   * process.  This may not be 0.
   */
  uint64_t global_identifier;

  /** Should we expect to see this channel in the channel lists? */
  unsigned char registered:1;

  /** has this channel ever been open? */
  unsigned int has_been_open:1;

  /**
   * This field indicates if the other side has enabled or disabled
   * padding via either the link protocol version or
   * channelpadding_negotiate cells.
   *
   * Clients can override this with ConnectionPadding in torrc to
   * disable or force padding to relays, but relays cannot override the
   * client's request.
   */
  unsigned int padding_enabled:1;

  /** Cached value of our decision to pad (to avoid expensive
   * checks during critical path statistics counting). */
  unsigned int currently_padding:1;

  /** Is there a pending netflow padding callback? */
  unsigned int pending_padding_callback:1;

  /** Is our peer likely to consider this channel canonical? */
  unsigned int is_canonical_to_peer:1;

  /** Has this channel ever been used for non-directory traffic?
   * Used to decide what channels to pad, and when. */
  channel_usage_info_t channel_usage;

  /** When should we send a cell for netflow padding? 0 means no padding is
   *  scheduled. */
  monotime_coarse_t next_padding_time;

  /** The callback pointer for the padding callbacks */
  struct tor_timer_t *padding_timer;
  /** The handle to this channel (to free on canceled timers) */
  struct channel_handle_t *timer_handle;

  /**
   * These two fields specify the minimum and maximum negotiated timeout
   * values for inactivity (send or receive) before we decide to pad a
   * channel. These fields can be set either via a PADDING_NEGOTIATE cell,
   * or the torrc option ReducedConnectionPadding. The consensus parameters
   * nf_ito_low and nf_ito_high are used to ensure that padding can only be
   * negotiated to be less frequent than what is specified in the consensus.
   * (This is done to prevent wingnut clients from requesting excessive
   * padding).
   *
   * The actual timeout value is randomly chosen between these two values
   * as per the table in channelpadding_get_netflow_inactive_timeout_ms(),
   * after ensuring that these values do not specify lower timeouts than
   * the consensus parameters.
   *
   * If these are 0, we have not negotiated or specified custom padding
   * times, and instead use consensus defaults. */
  uint16_t padding_timeout_low_ms;
  uint16_t padding_timeout_high_ms;

  /** Why did we close?
   */
  enum {
    CHANNEL_NOT_CLOSING = 0,
    CHANNEL_CLOSE_REQUESTED,
    CHANNEL_CLOSE_FROM_BELOW,
    CHANNEL_CLOSE_FOR_ERROR
  } reason_for_closing;

  /** State variable for use by the scheduler */
  enum {
    /**
     * The channel is not open, or it has a full output buffer but no queued
     * cells.
     */
    SCHED_CHAN_IDLE = 0,
    /**
     * The channel has space on its output buffer to write, but no queued
     * cells.
     */
    SCHED_CHAN_WAITING_FOR_CELLS,
    /**
     * The scheduler has queued cells but no output buffer space to write.
     */
    SCHED_CHAN_WAITING_TO_WRITE,
    /**
     * The scheduler has both queued cells and output buffer space, and is
     * eligible for the scheduler loop.
     */
    SCHED_CHAN_PENDING
  } scheduler_state;

  /** Heap index for use by the scheduler */
  int sched_heap_idx;

  /** Timestamps for both cell channels and listeners */
  time_t timestamp_created; /* Channel created */
  time_t timestamp_active; /* Any activity */

  /**
   * This is a monotonic timestamp that marks when we
   * believe the channel has actually sent or received data to/from
   * the wire. Right now, it is used to determine when we should send
   * a padding cell for channelpadding.
   *
   * XXX: Are we setting timestamp_xfer_ms in the right places to
   * accurately reflect actual network data transfer? Or might this be
   * very wrong wrt when bytes actually go on the wire?
   */
  monotime_coarse_t timestamp_xfer;

  /* Methods implemented by the lower layer */

  /** Free a channel */
  void (*free_fn)(channel_t *);
  /** Close an open channel */
  void (*close)(channel_t *);
  /** Describe the transport subclass for this channel */
  const char * (*describe_transport)(channel_t *);
  /** Optional method to dump transport-specific statistics on the channel */
  void (*dumpstats)(channel_t *, int);

  /** Registered handlers for incoming cells */
  channel_cell_handler_fn_ptr cell_handler;

  /* Methods implemented by the lower layer */

  /**
   * Ask the lower layer for an estimate of the average overhead for
   * transmissions on this channel.
   */
  double (*get_overhead_estimate)(channel_t *);
  /*
   * Ask the underlying transport what the remote endpoint address is, in
   * a tor_addr_t.  This is optional and subclasses may leave this NULL.
   * If they implement it, they should write the address out to the
   * provided tor_addr_t *, and return 1 if successful or 0 if no address
   * available.
   */
  int (*get_remote_addr)(channel_t *, tor_addr_t *);
  int (*get_transport_name)(channel_t *chan, char **transport_out);

#define GRD_FLAG_ORIGINAL 1
#define GRD_FLAG_ADDR_ONLY 2
  /**
   * Get a text description of the remote endpoint; canonicalized if the flag
   * GRD_FLAG_ORIGINAL is not set, or the one we originally connected
   * to/received from if it is.  If GRD_FLAG_ADDR_ONLY is set, we return only
   * the original address.
   */
  const char * (*get_remote_descr)(channel_t *, int);
  /** Check if the lower layer has queued writes */
  int (*has_queued_writes)(channel_t *);
  /**
   * Ask the lower layer if this is 'canonical', for a transport-specific
   * definition of canonical.
   */
  int (*is_canonical)(channel_t *);
  /** Check if this channel matches a specified extend_info_t */
  int (*matches_extend_info)(channel_t *, extend_info_t *);
  /** Check if this channel matches a target address when extending */
  int (*matches_target)(channel_t *, const tor_addr_t *);
  /* Ask the lower layer how many bytes it has queued but not yet sent */
  size_t (*num_bytes_queued)(channel_t *);
  /* Ask the lower layer how many cells can be written */
  int (*num_cells_writeable)(channel_t *);
  /* Write a cell to an open channel */
  int (*write_cell)(channel_t *, cell_t *);
  /** Write a packed cell to an open channel */
  int (*write_packed_cell)(channel_t *, packed_cell_t *);
  /** Write a variable-length cell to an open channel */
  int (*write_var_cell)(channel_t *, var_cell_t *);

  /**
   * Hash of the public RSA key for the other side's RSA identity key -- or
   * zeroes if we don't have an RSA identity in mind for the other side, and
   * it hasn't shown us one.
   *
   * Note that this is the RSA identity that we hope the other side has -- not
   * necessarily its true identity.  Don't believe this identity unless
   * authentication has happened.
   */
  char identity_digest[DIGEST_LEN];
  /**
   * Ed25519 key for the other side of this channel -- or zeroes if we don't
   * have an Ed25519 identity in mind for the other side, and it hasn't shown
   * us one.
   *
   * Note that this is the identity that we hope the other side has -- not
   * necessarily its true identity.  Don't believe this identity unless
   * authentication has happened.
   */
  struct ed25519_public_key_t ed25519_identity;

  /**
   * Linked list of channels with the same RSA identity digest, for use with
   * the digest->channel map
   */
  TOR_LIST_ENTRY(channel_t) next_with_same_id;

  /** Circuit mux for circuits sending on this channel */
  circuitmux_t *cmux;

  /** Circuit ID generation stuff for use by circuitbuild.c */

  /**
   * When we send CREATE cells along this connection, which half of the
   * space should we use?
   */
  circ_id_type_bitfield_t circ_id_type:2;
  /* DOCDOC */
  unsigned wide_circ_ids:1;

  /** For how many circuits are we n_chan?  What about p_chan? */
  unsigned int num_n_circuits, num_p_circuits;

  /**
   * True iff this channel shouldn't get any new circs attached to it,
   * because the connection is too old, or because there's a better one.
   * More generally, this flag is used to note an unhealthy connection;
   * for example, if a bad connection fails we shouldn't assume that the
   * router itself has a problem.
   */
  unsigned int is_bad_for_new_circs:1;

  /** True iff we have decided that the other end of this connection
   * is a client or bridge relay.  Connections with this flag set should never
   * be used to satisfy an EXTEND request. */
  unsigned int is_client:1;

  /** Set if the channel was initiated remotely (came from a listener) */
  unsigned int is_incoming:1;

  /** Set by lower layer if this is local; i.e., everything it communicates
   * with for this channel returns true for is_local_addr().  This is used
   * to decide whether to declare reachability when we receive something on
   * this channel in circuitbuild.c
   */
  unsigned int is_local:1;

  /** Have we logged a warning about circID exhaustion on this channel?
   * If so, when? */
  ratelim_t last_warned_circ_ids_exhausted;

  /** Channel timestamps for cell channels */
  time_t timestamp_client; /*(< Client used this, according to relay.c */
  time_t timestamp_recv; /**< Cell received from lower layer */
  time_t timestamp_xmit; /**< Cell sent to lower layer */

  /** Timestamp for run_connection_housekeeping(). We update this once a
   * second when we run housekeeping and find a circuit on this channel, and
   * whenever we add a circuit to the channel. */
  time_t timestamp_last_had_circuits;

  /** Unique ID for measuring direct network status requests;vtunneled ones
   * come over a circuit_t, which has a dirreq_id field as well, but is a
   * distinct namespace. */
  uint64_t dirreq_id;

  /** Channel counters for cells and bytes we have received. */
  uint64_t n_cells_recved, n_bytes_recved;
  /** Channel counters for cells and bytes we have sent. */
  uint64_t n_cells_xmitted, n_bytes_xmitted;
};

struct channel_listener_t {
  /** Current channel listener state */
  channel_listener_state_t state;

  /** Globally unique ID number for a channel over the lifetime of a Tor
   * process.
   */
  uint64_t global_identifier;

  /** Should we expect to see this channel in the channel lists? */
  unsigned char registered:1;

  /** Why did we close?
   */
  enum {
    CHANNEL_LISTENER_NOT_CLOSING = 0,
    CHANNEL_LISTENER_CLOSE_REQUESTED,
    CHANNEL_LISTENER_CLOSE_FROM_BELOW,
    CHANNEL_LISTENER_CLOSE_FOR_ERROR
  } reason_for_closing;

  /** Timestamps for both cell channels and listeners */
  time_t timestamp_created; /* Channel created */
  time_t timestamp_active; /* Any activity */

  /* Methods implemented by the lower layer */

  /** Free a channel */
  void (*free_fn)(channel_listener_t *);
  /** Close an open channel */
  void (*close)(channel_listener_t *);
  /** Describe the transport subclass for this channel */
  const char * (*describe_transport)(channel_listener_t *);
  /** Optional method to dump transport-specific statistics on the channel */
  void (*dumpstats)(channel_listener_t *, int);

  /** Registered listen handler to call on incoming connection */
  channel_listener_fn_ptr listener;

  /** List of pending incoming connections */
  smartlist_t *incoming_list;

  /** Timestamps for listeners */
  time_t timestamp_accepted;

  /** Counters for listeners */
  uint64_t n_accepted;
};

/* Channel state manipulations */

int channel_state_is_valid(channel_state_t state);
int channel_listener_state_is_valid(channel_listener_state_t state);

int channel_state_can_transition(channel_state_t from, channel_state_t to);
int channel_listener_state_can_transition(channel_listener_state_t from,
                                          channel_listener_state_t to);

const char * channel_state_to_string(channel_state_t state);
const char *
channel_listener_state_to_string(channel_listener_state_t state);

/* Abstract channel operations */

void channel_mark_for_close(channel_t *chan);
int channel_write_packed_cell(channel_t *chan, packed_cell_t *cell);

void channel_listener_mark_for_close(channel_listener_t *chan_l);

/* Channel callback registrations */

/* Listener callback */
void channel_listener_set_listener_fn(channel_listener_t *chan,
                                      channel_listener_fn_ptr listener);

/* Incoming cell callbacks */
channel_cell_handler_fn_ptr channel_get_cell_handler(channel_t *chan);

void channel_set_cell_handlers(channel_t *chan,
                               channel_cell_handler_fn_ptr cell_handler);

/* Clean up closed channels and channel listeners periodically; these are
 * called from run_scheduled_events() in main.c.
 */
void channel_run_cleanup(void);
void channel_listener_run_cleanup(void);

/* Close all channels and deallocate everything */
void channel_free_all(void);

/* Dump some statistics in the log */
void channel_dumpstats(int severity);
void channel_listener_dumpstats(int severity);

#ifdef CHANNEL_OBJECT_PRIVATE

#ifdef CHANNEL_FILE_PRIVATE

STATIC void channel_add_to_digest_map(channel_t *chan);

#endif /* defined(CHANNEL_FILE_PRIVATE) */

/* Channel operations for subclasses and internal use only */

/* Initialize a newly allocated channel - do this first in subclass
 * constructors.
 */

void channel_init(channel_t *chan);
void channel_init_listener(channel_listener_t *chan);

/* Channel registration/unregistration */
void channel_register(channel_t *chan);
void channel_unregister(channel_t *chan);

/* Channel listener registration/unregistration */
void channel_listener_register(channel_listener_t *chan_l);
void channel_listener_unregister(channel_listener_t *chan_l);

/* Close from below */
void channel_close_from_lower_layer(channel_t *chan);
void channel_close_for_error(channel_t *chan);
void channel_closed(channel_t *chan);

/* Free a channel */
void channel_free_(channel_t *chan);
#define channel_free(chan) FREE_AND_NULL(channel_t, channel_free_, (chan))
void channel_listener_free_(channel_listener_t *chan_l);
#define channel_listener_free(chan_l) \
  FREE_AND_NULL(channel_listener_t, channel_listener_free_, (chan_l))

/* State/metadata setters */

void channel_change_state(channel_t *chan, channel_state_t to_state);
void channel_change_state_open(channel_t *chan);
void channel_clear_identity_digest(channel_t *chan);
void channel_clear_remote_end(channel_t *chan);
void channel_mark_local(channel_t *chan);
void channel_mark_incoming(channel_t *chan);
void channel_mark_outgoing(channel_t *chan);
void channel_mark_remote(channel_t *chan);
void channel_set_identity_digest(channel_t *chan,
                             const char *identity_digest,
                             const struct ed25519_public_key_t *ed_identity);

void channel_listener_change_state(channel_listener_t *chan_l,
                                   channel_listener_state_t to_state);

/* Timestamp updates */
void channel_timestamp_created(channel_t *chan);
void channel_timestamp_active(channel_t *chan);
void channel_timestamp_recv(channel_t *chan);
void channel_timestamp_xmit(channel_t *chan);

void channel_listener_timestamp_created(channel_listener_t *chan_l);
void channel_listener_timestamp_active(channel_listener_t *chan_l);
void channel_listener_timestamp_accepted(channel_listener_t *chan_l);

/* Incoming channel handling */
void channel_listener_process_incoming(channel_listener_t *listener);
void channel_listener_queue_incoming(channel_listener_t *listener,
                                     channel_t *incoming);

/* Incoming cell handling */
void channel_process_cell(channel_t *chan, cell_t *cell);

/* Request from lower layer for more cells if available */
MOCK_DECL(ssize_t, channel_flush_some_cells,
          (channel_t *chan, ssize_t num_cells));

/* Query if data available on this channel */
MOCK_DECL(int, channel_more_to_flush, (channel_t *chan));

/* Notify flushed outgoing for dirreq handling */
void channel_notify_flushed(channel_t *chan);

/* Handle stuff we need to do on open like notifying circuits */
void channel_do_open_actions(channel_t *chan);

#endif /* defined(CHANNEL_OBJECT_PRIVATE) */

/* Helper functions to perform operations on channels */

int channel_send_destroy(circid_t circ_id, channel_t *chan,
                         int reason);

/*
 * Outside abstract interfaces that should eventually get turned into
 * something transport/address format independent.
 */

channel_t * channel_connect(const tor_addr_t *addr, uint16_t port,
                            const char *rsa_id_digest,
                            const struct ed25519_public_key_t *ed_id);

MOCK_DECL(channel_t *, channel_get_for_extend,(
                                   const char *rsa_id_digest,
                                   const struct ed25519_public_key_t *ed_id,
                                   const tor_addr_t *target_ipv4_addr,
                                   const tor_addr_t *target_ipv6_addr,
                                   const char **msg_out,
                                   int *launch_out));

/* Ask which of two channels is better for circuit-extension purposes */
int channel_is_better(channel_t *a, channel_t *b);

/** Channel lookups
 */

channel_t * channel_find_by_global_id(uint64_t global_identifier);
channel_t * channel_find_by_remote_identity(const char *rsa_id_digest,
                                    const struct ed25519_public_key_t *ed_id);

/** For things returned by channel_find_by_remote_digest(), walk the list.
 * The RSA key will match for all returned elements; the Ed25519 key might not.
 */
channel_t * channel_next_with_rsa_identity(channel_t *chan);

/*
 * Helper macros to lookup state of given channel.
 */

#define CHANNEL_IS_CLOSED(chan) (channel_is_in_state((chan), \
                                 CHANNEL_STATE_CLOSED))
#define CHANNEL_IS_OPENING(chan) (channel_is_in_state((chan), \
                                  CHANNEL_STATE_OPENING))
#define CHANNEL_IS_OPEN(chan) (channel_is_in_state((chan), \
                               CHANNEL_STATE_OPEN))
#define CHANNEL_IS_MAINT(chan) (channel_is_in_state((chan), \
                                CHANNEL_STATE_MAINT))
#define CHANNEL_IS_CLOSING(chan) (channel_is_in_state((chan), \
                                  CHANNEL_STATE_CLOSING))
#define CHANNEL_IS_ERROR(chan) (channel_is_in_state((chan), \
                                CHANNEL_STATE_ERROR))

#define CHANNEL_FINISHED(chan) (CHANNEL_IS_CLOSED(chan) || \
                                CHANNEL_IS_ERROR(chan))

#define CHANNEL_CONDEMNED(chan) (CHANNEL_IS_CLOSING(chan) || \
                                 CHANNEL_FINISHED(chan))

#define CHANNEL_CAN_HANDLE_CELLS(chan) (CHANNEL_IS_OPENING(chan) || \
                                        CHANNEL_IS_OPEN(chan) || \
                                        CHANNEL_IS_MAINT(chan))

static inline int
channel_is_in_state(channel_t *chan, channel_state_t state)
{
  return chan->state == state;
}

/*
 * Metadata queries/updates
 */

const char * channel_describe_transport(channel_t *chan);
MOCK_DECL(void, channel_dump_statistics, (channel_t *chan, int severity));
void channel_dump_transport_statistics(channel_t *chan, int severity);
const char * channel_get_actual_remote_descr(channel_t *chan);
const char * channel_get_actual_remote_address(channel_t *chan);
MOCK_DECL(int, channel_get_addr_if_possible, (channel_t *chan,
                                              tor_addr_t *addr_out));
MOCK_DECL(const char *, channel_get_canonical_remote_descr,(channel_t *chan));
int channel_has_queued_writes(channel_t *chan);
int channel_is_bad_for_new_circs(channel_t *chan);
void channel_mark_bad_for_new_circs(channel_t *chan);
int channel_is_canonical(channel_t *chan);
int channel_is_client(const channel_t *chan);
int channel_is_local(channel_t *chan);
int channel_is_incoming(channel_t *chan);
int channel_is_outgoing(channel_t *chan);
void channel_mark_client(channel_t *chan);
void channel_clear_client(channel_t *chan);
int channel_matches_extend_info(channel_t *chan, extend_info_t *extend_info);
<<<<<<< HEAD
=======
int channel_remote_identity_matches(const channel_t *chan,
                                    const char *rsa_id_digest,
                                    const ed25519_public_key_t *ed_id);
int channel_matches_target_addr_for_extend(channel_t *chan,
                                           const tor_addr_t *target);
>>>>>>> 0b2c64ef
unsigned int channel_num_circuits(channel_t *chan);
MOCK_DECL(void,channel_set_circid_type,(channel_t *chan,
                                        crypto_pk_t *identity_rcvd,
                                        int consider_identity));
void channel_timestamp_client(channel_t *chan);

const char * channel_listener_describe_transport(channel_listener_t *chan_l);
void channel_listener_dump_statistics(channel_listener_t *chan_l,
                                      int severity);
void channel_listener_dump_transport_statistics(channel_listener_t *chan_l,
                                                int severity);
void channel_check_for_duplicates(void);

void channel_update_bad_for_new_circs(const char *digest, int force);

/* Flow control queries */
int channel_num_cells_writeable(channel_t *chan);

/* Timestamp queries */
time_t channel_when_created(channel_t *chan);
time_t channel_when_last_client(channel_t *chan);
time_t channel_when_last_xmit(channel_t *chan);

/* Counter queries */
int packed_cell_is_destroy(channel_t *chan,
                           const packed_cell_t *packed_cell,
                           circid_t *circid_out);

/* Declare the handle helpers */
HANDLE_DECL(channel, channel_t,)
#define channel_handle_free(h)    \
  FREE_AND_NULL(channel_handle_t, channel_handle_free_, (h))
#undef tor_timer_t

#endif /* !defined(TOR_CHANNEL_H) */<|MERGE_RESOLUTION|>--- conflicted
+++ resolved
@@ -735,14 +735,9 @@
 void channel_mark_client(channel_t *chan);
 void channel_clear_client(channel_t *chan);
 int channel_matches_extend_info(channel_t *chan, extend_info_t *extend_info);
-<<<<<<< HEAD
-=======
 int channel_remote_identity_matches(const channel_t *chan,
                                     const char *rsa_id_digest,
                                     const ed25519_public_key_t *ed_id);
-int channel_matches_target_addr_for_extend(channel_t *chan,
-                                           const tor_addr_t *target);
->>>>>>> 0b2c64ef
 unsigned int channel_num_circuits(channel_t *chan);
 MOCK_DECL(void,channel_set_circid_type,(channel_t *chan,
                                         crypto_pk_t *identity_rcvd,
