--- conflicted
+++ resolved
@@ -184,10 +184,7 @@
 //
 // Why is the threshold a signed integer? —isis
 #[no_mangle]
-pub extern "C" fn protover_compute_vote(
-    list: *const Stringlist,
-    threshold: c_int
-) -> *mut c_char {
+pub extern "C" fn protover_compute_vote(list: *const Stringlist, threshold: c_int) -> *mut c_char {
     if list.is_null() {
         return allocate_and_copy_string("");
     }
@@ -199,22 +196,9 @@
     let mut proto_entries: Vec<UnvalidatedProtoEntry> = Vec::new();
 
     for datum in data {
-<<<<<<< HEAD
-        let entry: UnvalidatedProtoEntry = if allow_long_proto_names {
-            match UnvalidatedProtoEntry::from_str_any_len(datum.as_str()) {
-                Ok(n) => n,
-                Err(_) => continue,
-            }
-        } else {
-            match datum.parse() {
-                Ok(n) => n,
-                Err(_) => continue,
-            }
-=======
         let entry: UnvalidatedProtoEntry = match datum.parse() {
-            Ok(n)  => n,
-            Err(_) => continue
->>>>>>> 80ad1592
+            Ok(n) => n,
+            Err(_) => continue,
         };
         proto_entries.push(entry);
     }
