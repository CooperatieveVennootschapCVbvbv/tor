/* Copyright (c) 2001-2004, Roger Dingledine.
 * Copyright (c) 2004-2006, Roger Dingledine, Nick Mathewson.
 * Copyright (c) 2007-2015, The Tor Project, Inc. */
/* See LICENSE for licensing information */

/**
 * \file test.c
 * \brief Unit tests for many pieces of the lower level Tor modules.
 **/

#include "orconfig.h"

#include <stdio.h>
#ifdef HAVE_FCNTL_H
#include <fcntl.h>
#endif

#ifdef _WIN32
/* For mkdir() */
#include <direct.h>
#else
#include <dirent.h>
#endif

/* These macros pull in declarations for some functions and structures that
 * are typically file-private. */
#define GEOIP_PRIVATE
#define ROUTER_PRIVATE
#define CIRCUITSTATS_PRIVATE
#define CIRCUITLIST_PRIVATE
#define STATEFILE_PRIVATE

/*
 * Linux doesn't provide lround in math.h by default, but mac os does...
 * It's best just to leave math.h out of the picture entirely.
 */
//#include <math.h>
long int lround(double x);
double fabs(double x);

#include "or.h"
#include "backtrace.h"
#include "buffers.h"
#include "circuitlist.h"
#include "circuitstats.h"
#include "config.h"
#include "connection_edge.h"
#include "geoip.h"
#include "rendcommon.h"
#include "test.h"
#include "torgzip.h"
#ifdef ENABLE_MEMPOOLS
#include "mempool.h"
#endif
#include "memarea.h"
#include "onion.h"
#include "onion_ntor.h"
#include "onion_tap.h"
#include "policies.h"
#include "rephist.h"
#include "routerparse.h"
#include "statefile.h"
#include "crypto_curve25519.h"
#include "onion_ntor.h"

/** Run unit tests for the onion handshake code. */
static void
test_onion_handshake(void *arg)
{
  /* client-side */
  crypto_dh_t *c_dh = NULL;
  char c_buf[TAP_ONIONSKIN_CHALLENGE_LEN];
  char c_keys[40];
  /* server-side */
  char s_buf[TAP_ONIONSKIN_REPLY_LEN];
  char s_keys[40];
  int i;
  /* shared */
  crypto_pk_t *pk = NULL, *pk2 = NULL;

  (void)arg;
  pk = pk_generate(0);
  pk2 = pk_generate(1);

  /* client handshake 1. */
  memset(c_buf, 0, TAP_ONIONSKIN_CHALLENGE_LEN);
  tt_assert(! onion_skin_TAP_create(pk, &c_dh, c_buf));

  for (i = 1; i <= 3; ++i) {
    crypto_pk_t *k1, *k2;
    if (i==1) {
      /* server handshake: only one key known. */
      k1 = pk;  k2 = NULL;
    } else if (i==2) {
      /* server handshake: try the right key first. */
      k1 = pk;  k2 = pk2;
    } else {
      /* server handshake: try the right key second. */
      k1 = pk2; k2 = pk;
    }

    memset(s_buf, 0, TAP_ONIONSKIN_REPLY_LEN);
    memset(s_keys, 0, 40);
    tt_assert(! onion_skin_TAP_server_handshake(c_buf, k1, k2,
                                                  s_buf, s_keys, 40));

    /* client handshake 2 */
    memset(c_keys, 0, 40);
<<<<<<< HEAD
    tt_assert(! onion_skin_TAP_client_handshake(c_dh, s_buf, c_keys, 40));
=======
    test_assert(! onion_skin_TAP_client_handshake(c_dh, s_buf, c_keys, 40,
                                                  NULL));
>>>>>>> 41ba4f56

    tt_mem_op(c_keys,OP_EQ, s_keys, 40);
    memset(s_buf, 0, 40);
    tt_mem_op(c_keys,OP_NE, s_buf, 40);
  }
 done:
  crypto_dh_free(c_dh);
  crypto_pk_free(pk);
  crypto_pk_free(pk2);
}

static void
test_bad_onion_handshake(void *arg)
{
  char junk_buf[TAP_ONIONSKIN_CHALLENGE_LEN];
  char junk_buf2[TAP_ONIONSKIN_CHALLENGE_LEN];
  /* client-side */
  crypto_dh_t *c_dh = NULL;
  char c_buf[TAP_ONIONSKIN_CHALLENGE_LEN];
  char c_keys[40];
  /* server-side */
  char s_buf[TAP_ONIONSKIN_REPLY_LEN];
  char s_keys[40];
  /* shared */
  crypto_pk_t *pk = NULL, *pk2 = NULL;

  (void)arg;

  pk = pk_generate(0);
  pk2 = pk_generate(1);

  /* Server: Case 1: the encrypted data is degenerate. */
  memset(junk_buf, 0, sizeof(junk_buf));
  crypto_pk_public_hybrid_encrypt(pk, junk_buf2, TAP_ONIONSKIN_CHALLENGE_LEN,
                               junk_buf, DH_KEY_LEN, PK_PKCS1_OAEP_PADDING, 1);
  tt_int_op(-1, OP_EQ,
            onion_skin_TAP_server_handshake(junk_buf2, pk, NULL,
                                            s_buf, s_keys, 40));

  /* Server: Case 2: the encrypted data is not long enough. */
  memset(junk_buf, 0, sizeof(junk_buf));
  memset(junk_buf2, 0, sizeof(junk_buf2));
  crypto_pk_public_encrypt(pk, junk_buf2, sizeof(junk_buf2),
                               junk_buf, 48, PK_PKCS1_OAEP_PADDING);
  tt_int_op(-1, OP_EQ,
            onion_skin_TAP_server_handshake(junk_buf2, pk, NULL,
                                            s_buf, s_keys, 40));

  /* client handshake 1: do it straight. */
  memset(c_buf, 0, TAP_ONIONSKIN_CHALLENGE_LEN);
  tt_assert(! onion_skin_TAP_create(pk, &c_dh, c_buf));

  /* Server: Case 3: we just don't have the right key. */
  tt_int_op(-1, OP_EQ,
            onion_skin_TAP_server_handshake(c_buf, pk2, NULL,
                                            s_buf, s_keys, 40));

  /* Server: Case 4: The RSA-encrypted portion is corrupt. */
  c_buf[64] ^= 33;
  tt_int_op(-1, OP_EQ,
            onion_skin_TAP_server_handshake(c_buf, pk, NULL,
                                            s_buf, s_keys, 40));
  c_buf[64] ^= 33;

  /* (Let the server procede) */
  tt_int_op(0, OP_EQ,
            onion_skin_TAP_server_handshake(c_buf, pk, NULL,
                                            s_buf, s_keys, 40));

  /* Client: Case 1: The server sent back junk. */
  s_buf[64] ^= 33;
<<<<<<< HEAD
  tt_int_op(-1, OP_EQ,
            onion_skin_TAP_client_handshake(c_dh, s_buf, c_keys, 40));
  s_buf[64] ^= 33;

  /* Let the client finish; make sure it can. */
  tt_int_op(0, OP_EQ,
            onion_skin_TAP_client_handshake(c_dh, s_buf, c_keys, 40));
  tt_mem_op(s_keys,OP_EQ, c_keys, 40);

  /* Client: Case 2: The server sent back a degenerate DH. */
  memset(s_buf, 0, sizeof(s_buf));
  tt_int_op(-1, OP_EQ,
            onion_skin_TAP_client_handshake(c_dh, s_buf, c_keys, 40));
=======
  tt_int_op(-1, ==,
            onion_skin_TAP_client_handshake(c_dh, s_buf, c_keys, 40, NULL));
  s_buf[64] ^= 33;

  /* Let the client finish; make sure it can. */
  tt_int_op(0, ==,
            onion_skin_TAP_client_handshake(c_dh, s_buf, c_keys, 40, NULL));
  test_memeq(s_keys, c_keys, 40);

  /* Client: Case 2: The server sent back a degenerate DH. */
  memset(s_buf, 0, sizeof(s_buf));
  tt_int_op(-1, ==,
            onion_skin_TAP_client_handshake(c_dh, s_buf, c_keys, 40, NULL));
>>>>>>> 41ba4f56

 done:
  crypto_dh_free(c_dh);
  crypto_pk_free(pk);
  crypto_pk_free(pk2);
}

static void
test_ntor_handshake(void *arg)
{
  /* client-side */
  ntor_handshake_state_t *c_state = NULL;
  uint8_t c_buf[NTOR_ONIONSKIN_LEN];
  uint8_t c_keys[400];

  /* server-side */
  di_digest256_map_t *s_keymap=NULL;
  curve25519_keypair_t s_keypair;
  uint8_t s_buf[NTOR_REPLY_LEN];
  uint8_t s_keys[400];

  /* shared */
  const curve25519_public_key_t *server_pubkey;
  uint8_t node_id[20] = "abcdefghijklmnopqrst";

  (void) arg;

  /* Make the server some keys */
  curve25519_secret_key_generate(&s_keypair.seckey, 0);
  curve25519_public_key_generate(&s_keypair.pubkey, &s_keypair.seckey);
  dimap_add_entry(&s_keymap, s_keypair.pubkey.public_key, &s_keypair);
  server_pubkey = &s_keypair.pubkey;

  /* client handshake 1. */
  memset(c_buf, 0, NTOR_ONIONSKIN_LEN);
  tt_int_op(0, OP_EQ, onion_skin_ntor_create(node_id, server_pubkey,
                                          &c_state, c_buf));

  /* server handshake */
  memset(s_buf, 0, NTOR_REPLY_LEN);
  memset(s_keys, 0, 40);
  tt_int_op(0, OP_EQ, onion_skin_ntor_server_handshake(c_buf, s_keymap, NULL,
                                                    node_id,
                                                    s_buf, s_keys, 400));

  /* client handshake 2 */
  memset(c_keys, 0, 40);
<<<<<<< HEAD
  tt_int_op(0, OP_EQ, onion_skin_ntor_client_handshake(c_state, s_buf,
                                                    c_keys, 400));
=======
  tt_int_op(0, ==, onion_skin_ntor_client_handshake(c_state, s_buf,
                                                    c_keys, 400, NULL));
>>>>>>> 41ba4f56

  tt_mem_op(c_keys,OP_EQ, s_keys, 400);
  memset(s_buf, 0, 40);
  tt_mem_op(c_keys,OP_NE, s_buf, 40);

 done:
  ntor_handshake_state_free(c_state);
  dimap_free(s_keymap, NULL);
}

/** Run unit tests for the onion queues. */
static void
test_onion_queues(void *arg)
{
  uint8_t buf1[TAP_ONIONSKIN_CHALLENGE_LEN] = {0};
  uint8_t buf2[NTOR_ONIONSKIN_LEN] = {0};

  or_circuit_t *circ1 = or_circuit_new(0, NULL);
  or_circuit_t *circ2 = or_circuit_new(0, NULL);

  create_cell_t *onionskin = NULL, *create2_ptr;
  create_cell_t *create1 = tor_malloc_zero(sizeof(create_cell_t));
  create_cell_t *create2 = tor_malloc_zero(sizeof(create_cell_t));
  (void)arg;
  create2_ptr = create2; /* remember, but do not free */

  create_cell_init(create1, CELL_CREATE, ONION_HANDSHAKE_TYPE_TAP,
                   TAP_ONIONSKIN_CHALLENGE_LEN, buf1);
  create_cell_init(create2, CELL_CREATE, ONION_HANDSHAKE_TYPE_NTOR,
                   NTOR_ONIONSKIN_LEN, buf2);

  tt_int_op(0,OP_EQ, onion_num_pending(ONION_HANDSHAKE_TYPE_TAP));
  tt_int_op(0,OP_EQ, onion_pending_add(circ1, create1));
  create1 = NULL;
  tt_int_op(1,OP_EQ, onion_num_pending(ONION_HANDSHAKE_TYPE_TAP));

  tt_int_op(0,OP_EQ, onion_num_pending(ONION_HANDSHAKE_TYPE_NTOR));
  tt_int_op(0,OP_EQ, onion_pending_add(circ2, create2));
  create2 = NULL;
  tt_int_op(1,OP_EQ, onion_num_pending(ONION_HANDSHAKE_TYPE_NTOR));

  tt_ptr_op(circ2,OP_EQ, onion_next_task(&onionskin));
  tt_int_op(1,OP_EQ, onion_num_pending(ONION_HANDSHAKE_TYPE_TAP));
  tt_int_op(0,OP_EQ, onion_num_pending(ONION_HANDSHAKE_TYPE_NTOR));
  tt_ptr_op(onionskin, OP_EQ, create2_ptr);

  clear_pending_onions();
  tt_int_op(0,OP_EQ, onion_num_pending(ONION_HANDSHAKE_TYPE_TAP));
  tt_int_op(0,OP_EQ, onion_num_pending(ONION_HANDSHAKE_TYPE_NTOR));

 done:
  circuit_free(TO_CIRCUIT(circ1));
  circuit_free(TO_CIRCUIT(circ2));
  tor_free(create1);
  tor_free(create2);
  tor_free(onionskin);
}

static void
test_circuit_timeout(void *arg)
{
  /* Plan:
   *  1. Generate 1000 samples
   *  2. Estimate parameters
   *  3. If difference, repeat
   *  4. Save state
   *  5. load state
   *  6. Estimate parameters
   *  7. compare differences
   */
  circuit_build_times_t initial;
  circuit_build_times_t estimate;
  circuit_build_times_t final;
  double timeout1, timeout2;
  or_state_t *state=NULL;
  int i, runs;
  double close_ms;
  (void)arg;
  circuit_build_times_init(&initial);
  circuit_build_times_init(&estimate);
  circuit_build_times_init(&final);

  state = or_state_new();

  circuitbuild_running_unit_tests();
#define timeout0 (build_time_t)(30*1000.0)
  initial.Xm = 3000;
  circuit_build_times_initial_alpha(&initial,
                                    CBT_DEFAULT_QUANTILE_CUTOFF/100.0,
                                    timeout0);
  close_ms = MAX(circuit_build_times_calculate_timeout(&initial,
                             CBT_DEFAULT_CLOSE_QUANTILE/100.0),
                 CBT_DEFAULT_TIMEOUT_INITIAL_VALUE);
  do {
    for (i=0; i < CBT_DEFAULT_MIN_CIRCUITS_TO_OBSERVE; i++) {
      build_time_t sample = circuit_build_times_generate_sample(&initial,0,1);

      if (sample > close_ms) {
        circuit_build_times_add_time(&estimate, CBT_BUILD_ABANDONED);
      } else {
        circuit_build_times_add_time(&estimate, sample);
      }
    }
    circuit_build_times_update_alpha(&estimate);
    timeout1 = circuit_build_times_calculate_timeout(&estimate,
                                  CBT_DEFAULT_QUANTILE_CUTOFF/100.0);
    circuit_build_times_set_timeout(&estimate);
    log_notice(LD_CIRC, "Timeout1 is %f, Xm is %d", timeout1, estimate.Xm);
           /* 2% error */
  } while (fabs(circuit_build_times_cdf(&initial, timeout0) -
                circuit_build_times_cdf(&initial, timeout1)) > 0.02);

  tt_assert(estimate.total_build_times <= CBT_NCIRCUITS_TO_OBSERVE);

  circuit_build_times_update_state(&estimate, state);
  circuit_build_times_free_timeouts(&final);
  tt_assert(circuit_build_times_parse_state(&final, state) == 0);

  circuit_build_times_update_alpha(&final);
  timeout2 = circuit_build_times_calculate_timeout(&final,
                                 CBT_DEFAULT_QUANTILE_CUTOFF/100.0);

  circuit_build_times_set_timeout(&final);
  log_notice(LD_CIRC, "Timeout2 is %f, Xm is %d", timeout2, final.Xm);

  /* 5% here because some accuracy is lost due to histogram conversion */
  tt_assert(fabs(circuit_build_times_cdf(&initial, timeout0) -
                   circuit_build_times_cdf(&initial, timeout2)) < 0.05);

  for (runs = 0; runs < 50; runs++) {
    int build_times_idx = 0;
    int total_build_times = 0;

    final.close_ms = final.timeout_ms = CBT_DEFAULT_TIMEOUT_INITIAL_VALUE;
    estimate.close_ms = estimate.timeout_ms
                      = CBT_DEFAULT_TIMEOUT_INITIAL_VALUE;

    for (i = 0; i < CBT_DEFAULT_RECENT_CIRCUITS*2; i++) {
      circuit_build_times_network_circ_success(&estimate);
      circuit_build_times_add_time(&estimate,
            circuit_build_times_generate_sample(&estimate, 0,
                CBT_DEFAULT_QUANTILE_CUTOFF/100.0));

      circuit_build_times_network_circ_success(&estimate);
      circuit_build_times_add_time(&final,
            circuit_build_times_generate_sample(&final, 0,
                CBT_DEFAULT_QUANTILE_CUTOFF/100.0));
    }

    tt_assert(!circuit_build_times_network_check_changed(&estimate));
    tt_assert(!circuit_build_times_network_check_changed(&final));

    /* Reset liveness to be non-live */
    final.liveness.network_last_live = 0;
    estimate.liveness.network_last_live = 0;

    build_times_idx = estimate.build_times_idx;
    total_build_times = estimate.total_build_times;

    tt_assert(circuit_build_times_network_check_live(&estimate));
    tt_assert(circuit_build_times_network_check_live(&final));

    circuit_build_times_count_close(&estimate, 0,
            (time_t)(approx_time()-estimate.close_ms/1000.0-1));
    circuit_build_times_count_close(&final, 0,
            (time_t)(approx_time()-final.close_ms/1000.0-1));

    tt_assert(!circuit_build_times_network_check_live(&estimate));
    tt_assert(!circuit_build_times_network_check_live(&final));

    log_info(LD_CIRC, "idx: %d %d, tot: %d %d",
             build_times_idx, estimate.build_times_idx,
             total_build_times, estimate.total_build_times);

    /* Check rollback index. Should match top of loop. */
    tt_assert(build_times_idx == estimate.build_times_idx);
    // This can fail if estimate.total_build_times == 1000, because
    // in that case, rewind actually causes us to lose timeouts
    if (total_build_times != CBT_NCIRCUITS_TO_OBSERVE)
      tt_assert(total_build_times == estimate.total_build_times);

    /* Now simulate that the network has become live and we need
     * a change */
    circuit_build_times_network_is_live(&estimate);
    circuit_build_times_network_is_live(&final);

    for (i = 0; i < CBT_DEFAULT_MAX_RECENT_TIMEOUT_COUNT; i++) {
      circuit_build_times_count_timeout(&estimate, 1);

      if (i < CBT_DEFAULT_MAX_RECENT_TIMEOUT_COUNT-1) {
        circuit_build_times_count_timeout(&final, 1);
      }
    }

    tt_assert(estimate.liveness.after_firsthop_idx == 0);
    tt_assert(final.liveness.after_firsthop_idx ==
                CBT_DEFAULT_MAX_RECENT_TIMEOUT_COUNT-1);

    tt_assert(circuit_build_times_network_check_live(&estimate));
    tt_assert(circuit_build_times_network_check_live(&final));

    circuit_build_times_count_timeout(&final, 1);
  }

 done:
  circuit_build_times_free_timeouts(&initial);
  circuit_build_times_free_timeouts(&estimate);
  circuit_build_times_free_timeouts(&final);
  or_state_free(state);
}

/** Test encoding and parsing of rendezvous service descriptors. */
static void
test_rend_fns(void *arg)
{
  rend_service_descriptor_t *generated = NULL, *parsed = NULL;
  char service_id[DIGEST_LEN];
  char service_id_base32[REND_SERVICE_ID_LEN_BASE32+1];
  const char *next_desc;
  smartlist_t *descs = smartlist_new();
  char computed_desc_id[DIGEST_LEN];
  char parsed_desc_id[DIGEST_LEN];
  crypto_pk_t *pk1 = NULL, *pk2 = NULL;
  time_t now;
  char *intro_points_encrypted = NULL;
  size_t intro_points_size;
  size_t encoded_size;
  int i;
  char address1[] = "fooaddress.onion";
  char address2[] = "aaaaaaaaaaaaaaaa.onion";
  char address3[] = "fooaddress.exit";
  char address4[] = "www.torproject.org";
  char address5[] = "foo.abcdefghijklmnop.onion";
  char address6[] = "foo.bar.abcdefghijklmnop.onion";
  char address7[] = ".abcdefghijklmnop.onion";

  (void)arg;
  tt_assert(BAD_HOSTNAME == parse_extended_hostname(address1));
  tt_assert(ONION_HOSTNAME == parse_extended_hostname(address2));
  tt_str_op(address2,OP_EQ, "aaaaaaaaaaaaaaaa");
  tt_assert(EXIT_HOSTNAME == parse_extended_hostname(address3));
  tt_assert(NORMAL_HOSTNAME == parse_extended_hostname(address4));
  tt_assert(ONION_HOSTNAME == parse_extended_hostname(address5));
  tt_str_op(address5,OP_EQ, "abcdefghijklmnop");
  tt_assert(ONION_HOSTNAME == parse_extended_hostname(address6));
  tt_str_op(address6,OP_EQ, "abcdefghijklmnop");
  tt_assert(BAD_HOSTNAME == parse_extended_hostname(address7));

  pk1 = pk_generate(0);
  pk2 = pk_generate(1);
  generated = tor_malloc_zero(sizeof(rend_service_descriptor_t));
  generated->pk = crypto_pk_dup_key(pk1);
  crypto_pk_get_digest(generated->pk, service_id);
  base32_encode(service_id_base32, REND_SERVICE_ID_LEN_BASE32+1,
                service_id, REND_SERVICE_ID_LEN);
  now = time(NULL);
  generated->timestamp = now;
  generated->version = 2;
  generated->protocols = 42;
  generated->intro_nodes = smartlist_new();

  for (i = 0; i < 3; i++) {
    rend_intro_point_t *intro = tor_malloc_zero(sizeof(rend_intro_point_t));
    crypto_pk_t *okey = pk_generate(2 + i);
    intro->extend_info = tor_malloc_zero(sizeof(extend_info_t));
    intro->extend_info->onion_key = okey;
    crypto_pk_get_digest(intro->extend_info->onion_key,
                         intro->extend_info->identity_digest);
    //crypto_rand(info->identity_digest, DIGEST_LEN); /* Would this work? */
    intro->extend_info->nickname[0] = '$';
    base16_encode(intro->extend_info->nickname + 1,
                  sizeof(intro->extend_info->nickname) - 1,
                  intro->extend_info->identity_digest, DIGEST_LEN);
    /* Does not cover all IP addresses. */
    tor_addr_from_ipv4h(&intro->extend_info->addr, crypto_rand_int(65536));
    intro->extend_info->port = 1 + crypto_rand_int(65535);
    intro->intro_key = crypto_pk_dup_key(pk2);
    smartlist_add(generated->intro_nodes, intro);
  }
  tt_assert(rend_encode_v2_descriptors(descs, generated, now, 0,
                                         REND_NO_AUTH, NULL, NULL) > 0);
  tt_assert(rend_compute_v2_desc_id(computed_desc_id, service_id_base32,
                                      NULL, now, 0) == 0);
  tt_mem_op(((rend_encoded_v2_service_descriptor_t *)
             smartlist_get(descs, 0))->desc_id, OP_EQ,
            computed_desc_id, DIGEST_LEN);
  tt_assert(rend_parse_v2_service_descriptor(&parsed, parsed_desc_id,
                                             &intro_points_encrypted,
                                             &intro_points_size,
                                             &encoded_size,
                                              &next_desc,
                             ((rend_encoded_v2_service_descriptor_t *)
                                 smartlist_get(descs, 0))->desc_str, 1) == 0);
  tt_assert(parsed);
  tt_mem_op(((rend_encoded_v2_service_descriptor_t *)
         smartlist_get(descs, 0))->desc_id,OP_EQ, parsed_desc_id, DIGEST_LEN);
  tt_int_op(rend_parse_introduction_points(parsed, intro_points_encrypted,
                                         intro_points_size),OP_EQ, 3);
  tt_assert(!crypto_pk_cmp_keys(generated->pk, parsed->pk));
  tt_int_op(parsed->timestamp,OP_EQ, now);
  tt_int_op(parsed->version,OP_EQ, 2);
  tt_int_op(parsed->protocols,OP_EQ, 42);
  tt_int_op(smartlist_len(parsed->intro_nodes),OP_EQ, 3);
  for (i = 0; i < smartlist_len(parsed->intro_nodes); i++) {
    rend_intro_point_t *par_intro = smartlist_get(parsed->intro_nodes, i),
      *gen_intro = smartlist_get(generated->intro_nodes, i);
    extend_info_t *par_info = par_intro->extend_info;
    extend_info_t *gen_info = gen_intro->extend_info;
    tt_assert(!crypto_pk_cmp_keys(gen_info->onion_key, par_info->onion_key));
    tt_mem_op(gen_info->identity_digest,OP_EQ, par_info->identity_digest,
               DIGEST_LEN);
    tt_str_op(gen_info->nickname,OP_EQ, par_info->nickname);
    tt_assert(tor_addr_eq(&gen_info->addr, &par_info->addr));
    tt_int_op(gen_info->port,OP_EQ, par_info->port);
  }

  rend_service_descriptor_free(parsed);
  rend_service_descriptor_free(generated);
  parsed = generated = NULL;

 done:
  if (descs) {
    for (i = 0; i < smartlist_len(descs); i++)
      rend_encoded_v2_service_descriptor_free(smartlist_get(descs, i));
    smartlist_free(descs);
  }
  if (parsed)
    rend_service_descriptor_free(parsed);
  if (generated)
    rend_service_descriptor_free(generated);
  if (pk1)
    crypto_pk_free(pk1);
  if (pk2)
    crypto_pk_free(pk2);
  tor_free(intro_points_encrypted);
}

  /* Record odd numbered fake-IPs using ipv6, even numbered fake-IPs
   * using ipv4.  Since our fake geoip database is the same between
   * ipv4 and ipv6, we should get the same result no matter which
   * address family we pick for each IP. */
#define SET_TEST_ADDRESS(i) do {                \
    if ((i) & 1) {                              \
      SET_TEST_IPV6(i);                         \
      tor_addr_from_in6(&addr, &in6);           \
    } else {                                    \
      tor_addr_from_ipv4h(&addr, (uint32_t) i); \
    }                                           \
  } while (0)

  /* Make sure that country ID actually works. */
#define SET_TEST_IPV6(i) \
  do {                                                          \
    set_uint32(in6.s6_addr + 12, htonl((uint32_t) (i)));        \
  } while (0)
#define CHECK_COUNTRY(country, val) do {                                \
    /* test ipv4 country lookup */                                      \
    tt_str_op(country, OP_EQ,                                              \
               geoip_get_country_name(geoip_get_country_by_ipv4(val))); \
    /* test ipv6 country lookup */                                      \
    SET_TEST_IPV6(val);                                                 \
    tt_str_op(country, OP_EQ,                                              \
               geoip_get_country_name(geoip_get_country_by_ipv6(&in6))); \
  } while (0)

/** Run unit tests for GeoIP code. */
static void
test_geoip(void *arg)
{
  int i, j;
  time_t now = 1281533250; /* 2010-08-11 13:27:30 UTC */
  char *s = NULL, *v = NULL;
  const char *bridge_stats_1 =
      "bridge-stats-end 2010-08-12 13:27:30 (86400 s)\n"
      "bridge-ips zz=24,xy=8\n"
      "bridge-ip-versions v4=16,v6=16\n"
      "bridge-ip-transports <OR>=24\n",
  *dirreq_stats_1 =
      "dirreq-stats-end 2010-08-12 13:27:30 (86400 s)\n"
      "dirreq-v3-ips ab=8\n"
      "dirreq-v3-reqs ab=8\n"
      "dirreq-v3-resp ok=0,not-enough-sigs=0,unavailable=0,not-found=0,"
          "not-modified=0,busy=0\n"
      "dirreq-v3-direct-dl complete=0,timeout=0,running=0\n"
      "dirreq-v3-tunneled-dl complete=0,timeout=0,running=0\n",
  *dirreq_stats_2 =
      "dirreq-stats-end 2010-08-12 13:27:30 (86400 s)\n"
      "dirreq-v3-ips \n"
      "dirreq-v3-reqs \n"
      "dirreq-v3-resp ok=0,not-enough-sigs=0,unavailable=0,not-found=0,"
          "not-modified=0,busy=0\n"
      "dirreq-v3-direct-dl complete=0,timeout=0,running=0\n"
      "dirreq-v3-tunneled-dl complete=0,timeout=0,running=0\n",
  *dirreq_stats_3 =
      "dirreq-stats-end 2010-08-12 13:27:30 (86400 s)\n"
      "dirreq-v3-ips \n"
      "dirreq-v3-reqs \n"
      "dirreq-v3-resp ok=8,not-enough-sigs=0,unavailable=0,not-found=0,"
          "not-modified=0,busy=0\n"
      "dirreq-v3-direct-dl complete=0,timeout=0,running=0\n"
      "dirreq-v3-tunneled-dl complete=0,timeout=0,running=0\n",
  *dirreq_stats_4 =
      "dirreq-stats-end 2010-08-12 13:27:30 (86400 s)\n"
      "dirreq-v3-ips \n"
      "dirreq-v3-reqs \n"
      "dirreq-v3-resp ok=8,not-enough-sigs=0,unavailable=0,not-found=0,"
          "not-modified=0,busy=0\n"
      "dirreq-v3-direct-dl complete=0,timeout=0,running=0\n"
      "dirreq-v3-tunneled-dl complete=0,timeout=0,running=4\n",
  *entry_stats_1 =
      "entry-stats-end 2010-08-12 13:27:30 (86400 s)\n"
      "entry-ips ab=8\n",
  *entry_stats_2 =
      "entry-stats-end 2010-08-12 13:27:30 (86400 s)\n"
      "entry-ips \n";
  tor_addr_t addr;
  struct in6_addr in6;

  /* Populate the DB a bit.  Add these in order, since we can't do the final
   * 'sort' step.  These aren't very good IP addresses, but they're perfectly
   * fine uint32_t values. */
  (void)arg;
  tt_int_op(0,OP_EQ, geoip_parse_entry("10,50,AB", AF_INET));
  tt_int_op(0,OP_EQ, geoip_parse_entry("52,90,XY", AF_INET));
  tt_int_op(0,OP_EQ, geoip_parse_entry("95,100,AB", AF_INET));
  tt_int_op(0,OP_EQ, geoip_parse_entry("\"105\",\"140\",\"ZZ\"", AF_INET));
  tt_int_op(0,OP_EQ, geoip_parse_entry("\"150\",\"190\",\"XY\"", AF_INET));
  tt_int_op(0,OP_EQ, geoip_parse_entry("\"200\",\"250\",\"AB\"", AF_INET));

  /* Populate the IPv6 DB equivalently with fake IPs in the same range */
  tt_int_op(0,OP_EQ, geoip_parse_entry("::a,::32,AB", AF_INET6));
  tt_int_op(0,OP_EQ, geoip_parse_entry("::34,::5a,XY", AF_INET6));
  tt_int_op(0,OP_EQ, geoip_parse_entry("::5f,::64,AB", AF_INET6));
  tt_int_op(0,OP_EQ, geoip_parse_entry("::69,::8c,ZZ", AF_INET6));
  tt_int_op(0,OP_EQ, geoip_parse_entry("::96,::be,XY", AF_INET6));
  tt_int_op(0,OP_EQ, geoip_parse_entry("::c8,::fa,AB", AF_INET6));

  /* We should have 4 countries: ??, ab, xy, zz. */
  tt_int_op(4,OP_EQ, geoip_get_n_countries());
  memset(&in6, 0, sizeof(in6));

  CHECK_COUNTRY("??", 3);
  CHECK_COUNTRY("ab", 32);
  CHECK_COUNTRY("??", 5);
  CHECK_COUNTRY("??", 51);
  CHECK_COUNTRY("xy", 150);
  CHECK_COUNTRY("xy", 190);
  CHECK_COUNTRY("??", 2000);

  tt_int_op(0,OP_EQ, geoip_get_country_by_ipv4(3));
  SET_TEST_IPV6(3);
  tt_int_op(0,OP_EQ, geoip_get_country_by_ipv6(&in6));

  get_options_mutable()->BridgeRelay = 1;
  get_options_mutable()->BridgeRecordUsageByCountry = 1;
  /* Put 9 observations in AB... */
  for (i=32; i < 40; ++i) {
    SET_TEST_ADDRESS(i);
    geoip_note_client_seen(GEOIP_CLIENT_CONNECT, &addr, NULL, now-7200);
  }
  SET_TEST_ADDRESS(225);
  geoip_note_client_seen(GEOIP_CLIENT_CONNECT, &addr, NULL, now-7200);
  /* and 3 observations in XY, several times. */
  for (j=0; j < 10; ++j)
    for (i=52; i < 55; ++i) {
      SET_TEST_ADDRESS(i);
      geoip_note_client_seen(GEOIP_CLIENT_CONNECT, &addr, NULL, now-3600);
    }
  /* and 17 observations in ZZ... */
  for (i=110; i < 127; ++i) {
    SET_TEST_ADDRESS(i);
    geoip_note_client_seen(GEOIP_CLIENT_CONNECT, &addr, NULL, now);
  }
  geoip_get_client_history(GEOIP_CLIENT_CONNECT, &s, &v);
  tt_assert(s);
  tt_assert(v);
  tt_str_op("zz=24,ab=16,xy=8",OP_EQ, s);
  tt_str_op("v4=16,v6=16",OP_EQ, v);
  tor_free(s);
  tor_free(v);

  /* Now clear out all the AB observations. */
  geoip_remove_old_clients(now-6000);
  geoip_get_client_history(GEOIP_CLIENT_CONNECT, &s, &v);
  tt_assert(s);
  tt_assert(v);
  tt_str_op("zz=24,xy=8",OP_EQ, s);
  tt_str_op("v4=16,v6=16",OP_EQ, v);
  tor_free(s);
  tor_free(v);

  /* Start testing bridge statistics by making sure that we don't output
   * bridge stats without initializing them. */
  s = geoip_format_bridge_stats(now + 86400);
  tt_assert(!s);

  /* Initialize stats and generate the bridge-stats history string out of
   * the connecting clients added above. */
  geoip_bridge_stats_init(now);
  s = geoip_format_bridge_stats(now + 86400);
  tt_assert(s);
  tt_str_op(bridge_stats_1,OP_EQ, s);
  tor_free(s);

  /* Stop collecting bridge stats and make sure we don't write a history
   * string anymore. */
  geoip_bridge_stats_term();
  s = geoip_format_bridge_stats(now + 86400);
  tt_assert(!s);

  /* Stop being a bridge and start being a directory mirror that gathers
   * directory request statistics. */
  geoip_bridge_stats_term();
  get_options_mutable()->BridgeRelay = 0;
  get_options_mutable()->BridgeRecordUsageByCountry = 0;
  get_options_mutable()->DirReqStatistics = 1;

  /* Start testing dirreq statistics by making sure that we don't collect
   * dirreq stats without initializing them. */
  SET_TEST_ADDRESS(100);
  geoip_note_client_seen(GEOIP_CLIENT_NETWORKSTATUS, &addr, NULL, now);
  s = geoip_format_dirreq_stats(now + 86400);
  tt_assert(!s);

  /* Initialize stats, note one connecting client, and generate the
   * dirreq-stats history string. */
  geoip_dirreq_stats_init(now);
  SET_TEST_ADDRESS(100);
  geoip_note_client_seen(GEOIP_CLIENT_NETWORKSTATUS, &addr, NULL, now);
  s = geoip_format_dirreq_stats(now + 86400);
  tt_str_op(dirreq_stats_1,OP_EQ, s);
  tor_free(s);

  /* Stop collecting stats, add another connecting client, and ensure we
   * don't generate a history string. */
  geoip_dirreq_stats_term();
  SET_TEST_ADDRESS(101);
  geoip_note_client_seen(GEOIP_CLIENT_NETWORKSTATUS, &addr, NULL, now);
  s = geoip_format_dirreq_stats(now + 86400);
  tt_assert(!s);

  /* Re-start stats, add a connecting client, reset stats, and make sure
   * that we get an all empty history string. */
  geoip_dirreq_stats_init(now);
  SET_TEST_ADDRESS(100);
  geoip_note_client_seen(GEOIP_CLIENT_NETWORKSTATUS, &addr, NULL, now);
  geoip_reset_dirreq_stats(now);
  s = geoip_format_dirreq_stats(now + 86400);
  tt_str_op(dirreq_stats_2,OP_EQ, s);
  tor_free(s);

  /* Note a successful network status response and make sure that it
   * appears in the history string. */
  geoip_note_ns_response(GEOIP_SUCCESS);
  s = geoip_format_dirreq_stats(now + 86400);
  tt_str_op(dirreq_stats_3,OP_EQ, s);
  tor_free(s);

  /* Start a tunneled directory request. */
  geoip_start_dirreq((uint64_t) 1, 1024, DIRREQ_TUNNELED);
  s = geoip_format_dirreq_stats(now + 86400);
  tt_str_op(dirreq_stats_4,OP_EQ, s);
  tor_free(s);

  /* Stop collecting directory request statistics and start gathering
   * entry stats. */
  geoip_dirreq_stats_term();
  get_options_mutable()->DirReqStatistics = 0;
  get_options_mutable()->EntryStatistics = 1;

  /* Start testing entry statistics by making sure that we don't collect
   * anything without initializing entry stats. */
  SET_TEST_ADDRESS(100);
  geoip_note_client_seen(GEOIP_CLIENT_CONNECT, &addr, NULL, now);
  s = geoip_format_entry_stats(now + 86400);
  tt_assert(!s);

  /* Initialize stats, note one connecting client, and generate the
   * entry-stats history string. */
  geoip_entry_stats_init(now);
  SET_TEST_ADDRESS(100);
  geoip_note_client_seen(GEOIP_CLIENT_CONNECT, &addr, NULL, now);
  s = geoip_format_entry_stats(now + 86400);
  tt_str_op(entry_stats_1,OP_EQ, s);
  tor_free(s);

  /* Stop collecting stats, add another connecting client, and ensure we
   * don't generate a history string. */
  geoip_entry_stats_term();
  SET_TEST_ADDRESS(101);
  geoip_note_client_seen(GEOIP_CLIENT_CONNECT, &addr, NULL, now);
  s = geoip_format_entry_stats(now + 86400);
  tt_assert(!s);

  /* Re-start stats, add a connecting client, reset stats, and make sure
   * that we get an all empty history string. */
  geoip_entry_stats_init(now);
  SET_TEST_ADDRESS(100);
  geoip_note_client_seen(GEOIP_CLIENT_CONNECT, &addr, NULL, now);
  geoip_reset_entry_stats(now);
  s = geoip_format_entry_stats(now + 86400);
  tt_str_op(entry_stats_2,OP_EQ, s);
  tor_free(s);

  /* Stop collecting entry statistics. */
  geoip_entry_stats_term();
  get_options_mutable()->EntryStatistics = 0;

 done:
  tor_free(s);
  tor_free(v);
}

static void
test_geoip_with_pt(void *arg)
{
  time_t now = 1281533250; /* 2010-08-11 13:27:30 UTC */
  char *s = NULL;
  int i;
  tor_addr_t addr;
  struct in6_addr in6;

  (void)arg;
  get_options_mutable()->BridgeRelay = 1;
  get_options_mutable()->BridgeRecordUsageByCountry = 1;

  memset(&in6, 0, sizeof(in6));

  /* No clients seen yet. */
  s = geoip_get_transport_history();
  tor_assert(!s);

  /* 4 connections without a pluggable transport */
  for (i=0; i < 4; ++i) {
    SET_TEST_ADDRESS(i);
    geoip_note_client_seen(GEOIP_CLIENT_CONNECT, &addr, NULL, now-7200);
  }

  /* 9 connections with "alpha" */
  for (i=4; i < 13; ++i) {
    SET_TEST_ADDRESS(i);
    geoip_note_client_seen(GEOIP_CLIENT_CONNECT, &addr, "alpha", now-7200);
  }

  /* one connection with "beta" */
  SET_TEST_ADDRESS(13);
  geoip_note_client_seen(GEOIP_CLIENT_CONNECT, &addr, "beta", now-7200);

  /* 14 connections with "charlie" */
  for (i=14; i < 28; ++i) {
    SET_TEST_ADDRESS(i);
    geoip_note_client_seen(GEOIP_CLIENT_CONNECT, &addr, "charlie", now-7200);
  }

  /* 131 connections with "ddr" */
  for (i=28; i < 159; ++i) {
    SET_TEST_ADDRESS(i);
    geoip_note_client_seen(GEOIP_CLIENT_CONNECT, &addr, "ddr", now-7200);
  }

  /* 8 connections with "entropy" */
  for (i=159; i < 167; ++i) {
    SET_TEST_ADDRESS(i);
    geoip_note_client_seen(GEOIP_CLIENT_CONNECT, &addr, "entropy", now-7200);
  }

  /* 2 connections from the same IP with two different transports. */
  SET_TEST_ADDRESS(++i);
  geoip_note_client_seen(GEOIP_CLIENT_CONNECT, &addr, "fire", now-7200);
  geoip_note_client_seen(GEOIP_CLIENT_CONNECT, &addr, "google", now-7200);

  /* Test the transport history string. */
  s = geoip_get_transport_history();
  tor_assert(s);
  tt_str_op(s,OP_EQ, "<OR>=8,alpha=16,beta=8,charlie=16,ddr=136,"
             "entropy=8,fire=8,google=8");

  /* Stop collecting entry statistics. */
  geoip_entry_stats_term();
  get_options_mutable()->EntryStatistics = 0;

 done:
  tor_free(s);
}

#undef SET_TEST_ADDRESS
#undef SET_TEST_IPV6
#undef CHECK_COUNTRY

/** Run unit tests for stats code. */
static void
test_stats(void *arg)
{
  time_t now = 1281533250; /* 2010-08-11 13:27:30 UTC */
  char *s = NULL;
  int i;

  /* Start with testing exit port statistics; we shouldn't collect exit
   * stats without initializing them. */
  (void)arg;
  rep_hist_note_exit_stream_opened(80);
  rep_hist_note_exit_bytes(80, 100, 10000);
  s = rep_hist_format_exit_stats(now + 86400);
  tt_assert(!s);

  /* Initialize stats, note some streams and bytes, and generate history
   * string. */
  rep_hist_exit_stats_init(now);
  rep_hist_note_exit_stream_opened(80);
  rep_hist_note_exit_bytes(80, 100, 10000);
  rep_hist_note_exit_stream_opened(443);
  rep_hist_note_exit_bytes(443, 100, 10000);
  rep_hist_note_exit_bytes(443, 100, 10000);
  s = rep_hist_format_exit_stats(now + 86400);
  tt_str_op("exit-stats-end 2010-08-12 13:27:30 (86400 s)\n"
             "exit-kibibytes-written 80=1,443=1,other=0\n"
             "exit-kibibytes-read 80=10,443=20,other=0\n"
             "exit-streams-opened 80=4,443=4,other=0\n",OP_EQ, s);
  tor_free(s);

  /* Add a few bytes on 10 more ports and ensure that only the top 10
   * ports are contained in the history string. */
  for (i = 50; i < 60; i++) {
    rep_hist_note_exit_bytes(i, i, i);
    rep_hist_note_exit_stream_opened(i);
  }
  s = rep_hist_format_exit_stats(now + 86400);
  tt_str_op("exit-stats-end 2010-08-12 13:27:30 (86400 s)\n"
             "exit-kibibytes-written 52=1,53=1,54=1,55=1,56=1,57=1,58=1,"
             "59=1,80=1,443=1,other=1\n"
             "exit-kibibytes-read 52=1,53=1,54=1,55=1,56=1,57=1,58=1,"
             "59=1,80=10,443=20,other=1\n"
             "exit-streams-opened 52=4,53=4,54=4,55=4,56=4,57=4,58=4,"
             "59=4,80=4,443=4,other=4\n",OP_EQ, s);
  tor_free(s);

  /* Stop collecting stats, add some bytes, and ensure we don't generate
   * a history string. */
  rep_hist_exit_stats_term();
  rep_hist_note_exit_bytes(80, 100, 10000);
  s = rep_hist_format_exit_stats(now + 86400);
  tt_assert(!s);

  /* Re-start stats, add some bytes, reset stats, and see what history we
   * get when observing no streams or bytes at all. */
  rep_hist_exit_stats_init(now);
  rep_hist_note_exit_stream_opened(80);
  rep_hist_note_exit_bytes(80, 100, 10000);
  rep_hist_reset_exit_stats(now);
  s = rep_hist_format_exit_stats(now + 86400);
  tt_str_op("exit-stats-end 2010-08-12 13:27:30 (86400 s)\n"
             "exit-kibibytes-written other=0\n"
             "exit-kibibytes-read other=0\n"
             "exit-streams-opened other=0\n",OP_EQ, s);
  tor_free(s);

  /* Continue with testing connection statistics; we shouldn't collect
   * conn stats without initializing them. */
  rep_hist_note_or_conn_bytes(1, 20, 400, now);
  s = rep_hist_format_conn_stats(now + 86400);
  tt_assert(!s);

  /* Initialize stats, note bytes, and generate history string. */
  rep_hist_conn_stats_init(now);
  rep_hist_note_or_conn_bytes(1, 30000, 400000, now);
  rep_hist_note_or_conn_bytes(1, 30000, 400000, now + 5);
  rep_hist_note_or_conn_bytes(2, 400000, 30000, now + 10);
  rep_hist_note_or_conn_bytes(2, 400000, 30000, now + 15);
  s = rep_hist_format_conn_stats(now + 86400);
  tt_str_op("conn-bi-direct 2010-08-12 13:27:30 (86400 s) 0,0,1,0\n",OP_EQ, s);
  tor_free(s);

  /* Stop collecting stats, add some bytes, and ensure we don't generate
   * a history string. */
  rep_hist_conn_stats_term();
  rep_hist_note_or_conn_bytes(2, 400000, 30000, now + 15);
  s = rep_hist_format_conn_stats(now + 86400);
  tt_assert(!s);

  /* Re-start stats, add some bytes, reset stats, and see what history we
   * get when observing no bytes at all. */
  rep_hist_conn_stats_init(now);
  rep_hist_note_or_conn_bytes(1, 30000, 400000, now);
  rep_hist_note_or_conn_bytes(1, 30000, 400000, now + 5);
  rep_hist_note_or_conn_bytes(2, 400000, 30000, now + 10);
  rep_hist_note_or_conn_bytes(2, 400000, 30000, now + 15);
  rep_hist_reset_conn_stats(now);
  s = rep_hist_format_conn_stats(now + 86400);
  tt_str_op("conn-bi-direct 2010-08-12 13:27:30 (86400 s) 0,0,0,0\n",OP_EQ, s);
  tor_free(s);

  /* Continue with testing buffer statistics; we shouldn't collect buffer
   * stats without initializing them. */
  rep_hist_add_buffer_stats(2.0, 2.0, 20);
  s = rep_hist_format_buffer_stats(now + 86400);
  tt_assert(!s);

  /* Initialize stats, add statistics for a single circuit, and generate
   * the history string. */
  rep_hist_buffer_stats_init(now);
  rep_hist_add_buffer_stats(2.0, 2.0, 20);
  s = rep_hist_format_buffer_stats(now + 86400);
  tt_str_op("cell-stats-end 2010-08-12 13:27:30 (86400 s)\n"
             "cell-processed-cells 20,0,0,0,0,0,0,0,0,0\n"
             "cell-queued-cells 2.00,0.00,0.00,0.00,0.00,0.00,0.00,0.00,"
                               "0.00,0.00\n"
             "cell-time-in-queue 2,0,0,0,0,0,0,0,0,0\n"
             "cell-circuits-per-decile 1\n",OP_EQ, s);
  tor_free(s);

  /* Add nineteen more circuit statistics to the one that's already in the
   * history to see that the math works correctly. */
  for (i = 21; i < 30; i++)
    rep_hist_add_buffer_stats(2.0, 2.0, i);
  for (i = 20; i < 30; i++)
    rep_hist_add_buffer_stats(3.5, 3.5, i);
  s = rep_hist_format_buffer_stats(now + 86400);
  tt_str_op("cell-stats-end 2010-08-12 13:27:30 (86400 s)\n"
             "cell-processed-cells 29,28,27,26,25,24,23,22,21,20\n"
             "cell-queued-cells 2.75,2.75,2.75,2.75,2.75,2.75,2.75,2.75,"
                               "2.75,2.75\n"
             "cell-time-in-queue 3,3,3,3,3,3,3,3,3,3\n"
             "cell-circuits-per-decile 2\n",OP_EQ, s);
  tor_free(s);

  /* Stop collecting stats, add statistics for one circuit, and ensure we
   * don't generate a history string. */
  rep_hist_buffer_stats_term();
  rep_hist_add_buffer_stats(2.0, 2.0, 20);
  s = rep_hist_format_buffer_stats(now + 86400);
  tt_assert(!s);

  /* Re-start stats, add statistics for one circuit, reset stats, and make
   * sure that the history has all zeros. */
  rep_hist_buffer_stats_init(now);
  rep_hist_add_buffer_stats(2.0, 2.0, 20);
  rep_hist_reset_buffer_stats(now);
  s = rep_hist_format_buffer_stats(now + 86400);
  tt_str_op("cell-stats-end 2010-08-12 13:27:30 (86400 s)\n"
             "cell-processed-cells 0,0,0,0,0,0,0,0,0,0\n"
             "cell-queued-cells 0.00,0.00,0.00,0.00,0.00,0.00,0.00,0.00,"
                               "0.00,0.00\n"
             "cell-time-in-queue 0,0,0,0,0,0,0,0,0,0\n"
             "cell-circuits-per-decile 0\n",OP_EQ, s);

 done:
  tor_free(s);
}

#define ENT(name)                                                       \
  { #name, test_ ## name , 0, NULL, NULL }
#define FORK(name)                                                      \
  { #name, test_ ## name , TT_FORK, NULL, NULL }

static struct testcase_t test_array[] = {
  ENT(onion_handshake),
  { "bad_onion_handshake", test_bad_onion_handshake, 0, NULL, NULL },
  ENT(onion_queues),
  { "ntor_handshake", test_ntor_handshake, 0, NULL, NULL },
  ENT(circuit_timeout),
  ENT(rend_fns),
  ENT(geoip),
  FORK(geoip_with_pt),
  FORK(stats),

  END_OF_TESTCASES
};

extern struct testcase_t accounting_tests[];
extern struct testcase_t addr_tests[];
extern struct testcase_t address_tests[];
extern struct testcase_t buffer_tests[];
extern struct testcase_t cell_format_tests[];
extern struct testcase_t cell_queue_tests[];
extern struct testcase_t channel_tests[];
extern struct testcase_t channeltls_tests[];
extern struct testcase_t checkdir_tests[];
extern struct testcase_t circuitlist_tests[];
extern struct testcase_t circuitmux_tests[];
extern struct testcase_t config_tests[];
extern struct testcase_t container_tests[];
extern struct testcase_t controller_event_tests[];
extern struct testcase_t crypto_tests[];
extern struct testcase_t dir_tests[];
extern struct testcase_t entryconn_tests[];
extern struct testcase_t entrynodes_tests[];
extern struct testcase_t extorport_tests[];
extern struct testcase_t hs_tests[];
extern struct testcase_t introduce_tests[];
extern struct testcase_t logging_tests[];
extern struct testcase_t microdesc_tests[];
extern struct testcase_t nodelist_tests[];
extern struct testcase_t oom_tests[];
extern struct testcase_t options_tests[];
extern struct testcase_t policy_tests[];
extern struct testcase_t pt_tests[];
extern struct testcase_t relay_tests[];
extern struct testcase_t relaycell_tests[];
extern struct testcase_t replaycache_tests[];
extern struct testcase_t router_tests[];
extern struct testcase_t routerkeys_tests[];
extern struct testcase_t routerlist_tests[];
extern struct testcase_t routerset_tests[];
extern struct testcase_t scheduler_tests[];
extern struct testcase_t socks_tests[];
extern struct testcase_t status_tests[];
extern struct testcase_t thread_tests[];
extern struct testcase_t util_tests[];

struct testgroup_t testgroups[] = {
  { "", test_array },
  { "accounting/", accounting_tests },
  { "addr/", addr_tests },
  { "address/", address_tests },
  { "buffer/", buffer_tests },
  { "cellfmt/", cell_format_tests },
  { "cellqueue/", cell_queue_tests },
  { "channel/", channel_tests },
  { "channeltls/", channeltls_tests },
  { "checkdir/", checkdir_tests },
  { "circuitlist/", circuitlist_tests },
  { "circuitmux/", circuitmux_tests },
  { "config/", config_tests },
  { "container/", container_tests },
  { "control/", controller_event_tests },
  { "crypto/", crypto_tests },
  { "dir/", dir_tests },
  { "dir/md/", microdesc_tests },
  { "entryconn/", entryconn_tests },
  { "entrynodes/", entrynodes_tests },
  { "extorport/", extorport_tests },
  { "hs/", hs_tests },
  { "introduce/", introduce_tests },
  { "nodelist/", nodelist_tests },
  { "oom/", oom_tests },
  { "options/", options_tests },
  { "policy/" , policy_tests },
  { "pt/", pt_tests },
  { "relay/" , relay_tests },
  { "relaycell/", relaycell_tests },
  { "replaycache/", replaycache_tests },
  { "routerkeys/", routerkeys_tests },
  { "routerlist/", routerlist_tests },
  { "routerset/" , routerset_tests },
  { "scheduler/", scheduler_tests },
  { "socks/", socks_tests },
  { "status/" , status_tests },
  { "util/", util_tests },
  { "util/logging/", logging_tests },
  { "util/thread/", thread_tests },
  END_OF_GROUPS
};
<|MERGE_RESOLUTION|>--- conflicted
+++ resolved
@@ -106,12 +106,7 @@
 
     /* client handshake 2 */
     memset(c_keys, 0, 40);
-<<<<<<< HEAD
-    tt_assert(! onion_skin_TAP_client_handshake(c_dh, s_buf, c_keys, 40));
-=======
-    test_assert(! onion_skin_TAP_client_handshake(c_dh, s_buf, c_keys, 40,
-                                                  NULL));
->>>>>>> 41ba4f56
+    tt_assert(! onion_skin_TAP_client_handshake(c_dh, s_buf, c_keys, 40, NULL));
 
     tt_mem_op(c_keys,OP_EQ, s_keys, 40);
     memset(s_buf, 0, 40);
@@ -183,35 +178,19 @@
 
   /* Client: Case 1: The server sent back junk. */
   s_buf[64] ^= 33;
-<<<<<<< HEAD
   tt_int_op(-1, OP_EQ,
-            onion_skin_TAP_client_handshake(c_dh, s_buf, c_keys, 40));
+            onion_skin_TAP_client_handshake(c_dh, s_buf, c_keys, 40, NULL));
   s_buf[64] ^= 33;
 
   /* Let the client finish; make sure it can. */
   tt_int_op(0, OP_EQ,
-            onion_skin_TAP_client_handshake(c_dh, s_buf, c_keys, 40));
+            onion_skin_TAP_client_handshake(c_dh, s_buf, c_keys, 40, NULL));
   tt_mem_op(s_keys,OP_EQ, c_keys, 40);
 
   /* Client: Case 2: The server sent back a degenerate DH. */
   memset(s_buf, 0, sizeof(s_buf));
   tt_int_op(-1, OP_EQ,
-            onion_skin_TAP_client_handshake(c_dh, s_buf, c_keys, 40));
-=======
-  tt_int_op(-1, ==,
             onion_skin_TAP_client_handshake(c_dh, s_buf, c_keys, 40, NULL));
-  s_buf[64] ^= 33;
-
-  /* Let the client finish; make sure it can. */
-  tt_int_op(0, ==,
-            onion_skin_TAP_client_handshake(c_dh, s_buf, c_keys, 40, NULL));
-  test_memeq(s_keys, c_keys, 40);
-
-  /* Client: Case 2: The server sent back a degenerate DH. */
-  memset(s_buf, 0, sizeof(s_buf));
-  tt_int_op(-1, ==,
-            onion_skin_TAP_client_handshake(c_dh, s_buf, c_keys, 40, NULL));
->>>>>>> 41ba4f56
 
  done:
   crypto_dh_free(c_dh);
@@ -259,13 +238,8 @@
 
   /* client handshake 2 */
   memset(c_keys, 0, 40);
-<<<<<<< HEAD
   tt_int_op(0, OP_EQ, onion_skin_ntor_client_handshake(c_state, s_buf,
-                                                    c_keys, 400));
-=======
-  tt_int_op(0, ==, onion_skin_ntor_client_handshake(c_state, s_buf,
-                                                    c_keys, 400, NULL));
->>>>>>> 41ba4f56
+                                                       c_keys, 400, NULL));
 
   tt_mem_op(c_keys,OP_EQ, s_keys, 400);
   memset(s_buf, 0, 40);
