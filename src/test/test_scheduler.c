--- conflicted
+++ resolved
@@ -3,13 +3,7 @@
 
 #include "orconfig.h"
 
-<<<<<<< HEAD
-=======
 #include <math.h>
-
-/* Libevent stuff */
-#ifdef HAVE_EVENT2_EVENT_H
->>>>>>> 25513ae1
 #include <event2/event.h>
 
 #define TOR_CHANNEL_INTERNAL_
