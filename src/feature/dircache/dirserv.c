--- conflicted
+++ resolved
@@ -96,8 +96,6 @@
   if (!me || (!me->supports_tunnelled_dir_requests && !refuseunknown))
     return 0; /* if we don't service directory requests, return 0 too */
   return 1;
-<<<<<<< HEAD
-=======
 }
 
 /** Return 1 if we should fetch new networkstatuses, descriptors, etc
@@ -250,1314 +248,6 @@
   new_networkstatus =
     new_cached_dir(tor_memdup_nulterm(networkstatus, networkstatus_len),
                    published);
-  memcpy(&new_networkstatus->digests, digests, sizeof(common_digests_t));
-  memcpy(&new_networkstatus->digest_sha3_as_signed, sha3_as_signed,
-         DIGEST256_LEN);
-  old_networkstatus = strmap_set(cached_consensuses, flavor_name,
-                                 new_networkstatus);
-  if (old_networkstatus)
-    cached_dir_decref(old_networkstatus);
-}
-
-/** Return the latest downloaded consensus networkstatus in encoded, signed,
- * optionally compressed format, suitable for sending to clients. */
-cached_dir_t *
-dirserv_get_consensus(const char *flavor_name)
-{
-  if (!cached_consensuses)
-    return NULL;
-  return strmap_get(cached_consensuses, flavor_name);
-}
-
-/** If a router's uptime is at least this value, then it is always
- * considered stable, regardless of the rest of the network. This
- * way we resist attacks where an attacker doubles the size of the
- * network using allegedly high-uptime nodes, displacing all the
- * current guards. */
-#define UPTIME_TO_GUARANTEE_STABLE (3600*24*30)
-/** If a router's MTBF is at least this value, then it is always stable.
- * See above.  (Corresponds to about 7 days for current decay rates.) */
-#define MTBF_TO_GUARANTEE_STABLE (60*60*24*5)
-/** Similarly, every node with at least this much weighted time known can be
- * considered familiar enough to be a guard.  Corresponds to about 20 days for
- * current decay rates.
- */
-#define TIME_KNOWN_TO_GUARANTEE_FAMILIAR (8*24*60*60)
-/** Similarly, every node with sufficient WFU is around enough to be a guard.
- */
-#define WFU_TO_GUARANTEE_GUARD (0.98)
-
-/* Thresholds for server performance: set by
- * dirserv_compute_performance_thresholds, and used by
- * generate_v2_networkstatus */
-
-/** Any router with an uptime of at least this value is stable. */
-static uint32_t stable_uptime = 0; /* start at a safe value */
-/** Any router with an mtbf of at least this value is stable. */
-static double stable_mtbf = 0.0;
-/** If true, we have measured enough mtbf info to look at stable_mtbf rather
- * than stable_uptime. */
-static int enough_mtbf_info = 0;
-/** Any router with a weighted fractional uptime of at least this much might
- * be good as a guard. */
-static double guard_wfu = 0.0;
-/** Don't call a router a guard unless we've known about it for at least this
- * many seconds. */
-static long guard_tk = 0;
-/** Any router with a bandwidth at least this high is "Fast" */
-static uint32_t fast_bandwidth_kb = 0;
-/** If exits can be guards, then all guards must have a bandwidth this
- * high. */
-static uint32_t guard_bandwidth_including_exits_kb = 0;
-/** If exits can't be guards, then all guards must have a bandwidth this
- * high. */
-static uint32_t guard_bandwidth_excluding_exits_kb = 0;
-
-/** Helper: estimate the uptime of a router given its stated uptime and the
- * amount of time since it last stated its stated uptime. */
-static inline long
-real_uptime(const routerinfo_t *router, time_t now)
-{
-  if (now < router->cache_info.published_on)
-    return router->uptime;
-  else
-    return router->uptime + (now - router->cache_info.published_on);
-}
-
-/** Return 1 if <b>router</b> is not suitable for these parameters, else 0.
- * If <b>need_uptime</b> is non-zero, we require a minimum uptime.
- * If <b>need_capacity</b> is non-zero, we require a minimum advertised
- * bandwidth.
- */
-static int
-dirserv_thinks_router_is_unreliable(time_t now,
-                                    routerinfo_t *router,
-                                    int need_uptime, int need_capacity)
-{
-  if (need_uptime) {
-    if (!enough_mtbf_info) {
-      /* XXXX We should change the rule from
-       * "use uptime if we don't have mtbf data" to "don't advertise Stable on
-       * v3 if we don't have enough mtbf data."  Or maybe not, since if we ever
-       * hit a point where we need to reset a lot of authorities at once,
-       * none of them would be in a position to declare Stable.
-       */
-      long uptime = real_uptime(router, now);
-      if ((unsigned)uptime < stable_uptime &&
-          (unsigned)uptime < UPTIME_TO_GUARANTEE_STABLE)
-        return 1;
-    } else {
-      double mtbf =
-        rep_hist_get_stability(router->cache_info.identity_digest, now);
-      if (mtbf < stable_mtbf &&
-          mtbf < MTBF_TO_GUARANTEE_STABLE)
-        return 1;
-    }
-  }
-  if (need_capacity) {
-    uint32_t bw_kb = dirserv_get_credible_bandwidth_kb(router);
-    if (bw_kb < fast_bandwidth_kb)
-      return 1;
-  }
-  return 0;
-}
-
-/** Return true iff <b>router</b> should be assigned the "HSDir" flag.
- *
- * Right now this means it advertises support for it, it has a high uptime,
- * it's a directory cache, it has the Stable and Fast flags, and it's currently
- * considered Running.
- *
- * This function needs to be called after router-\>is_running has
- * been set.
- */
-static int
-dirserv_thinks_router_is_hs_dir(const routerinfo_t *router,
-                                const node_t *node, time_t now)
-{
-
-  long uptime;
-
-  /* If we haven't been running for at least
-   * get_options()->MinUptimeHidServDirectoryV2 seconds, we can't
-   * have accurate data telling us a relay has been up for at least
-   * that long. We also want to allow a bit of slack: Reachability
-   * tests aren't instant. If we haven't been running long enough,
-   * trust the relay. */
-
-  if (get_uptime() >
-      get_options()->MinUptimeHidServDirectoryV2 * 1.1)
-    uptime = MIN(rep_hist_get_uptime(router->cache_info.identity_digest, now),
-                 real_uptime(router, now));
-  else
-    uptime = real_uptime(router, now);
-
-  return (router->wants_to_be_hs_dir &&
-          router->supports_tunnelled_dir_requests &&
-          node->is_stable && node->is_fast &&
-          uptime >= get_options()->MinUptimeHidServDirectoryV2 &&
-          router_is_active(router, node, now));
-}
-
-/** Don't consider routers with less bandwidth than this when computing
- * thresholds. */
-#define ABSOLUTE_MIN_BW_VALUE_TO_CONSIDER_KB 4
-
-/** Helper for dirserv_compute_performance_thresholds(): Decide whether to
- * include a router in our calculations, and return true iff we should; the
- * require_mbw parameter is passed in by
- * dirserv_compute_performance_thresholds() and controls whether we ever
- * count routers with only advertised bandwidths */
-static int
-router_counts_toward_thresholds(const node_t *node, time_t now,
-                                const digestmap_t *omit_as_sybil,
-                                int require_mbw)
-{
-  /* Have measured bw? */
-  int have_mbw =
-    dirserv_has_measured_bw(node->identity);
-  uint64_t min_bw_kb = ABSOLUTE_MIN_BW_VALUE_TO_CONSIDER_KB;
-  const or_options_t *options = get_options();
-
-  if (options->TestingTorNetwork) {
-    min_bw_kb = (int64_t)options->TestingMinExitFlagThreshold / 1000;
-  }
-
-  return node->ri && router_is_active(node->ri, node, now) &&
-    !digestmap_get(omit_as_sybil, node->identity) &&
-    (dirserv_get_credible_bandwidth_kb(node->ri) >= min_bw_kb) &&
-    (have_mbw || !require_mbw);
-}
-
-/** Look through the routerlist, and using the measured bandwidth cache count
- * how many measured bandwidths we know.  This is used to decide whether we
- * ever trust advertised bandwidths for purposes of assigning flags. */
-void
-dirserv_count_measured_bws(const smartlist_t *routers)
-{
-  /* Initialize this first */
-  routers_with_measured_bw = 0;
-
-  /* Iterate over the routerlist and count measured bandwidths */
-  SMARTLIST_FOREACH_BEGIN(routers, const routerinfo_t *, ri) {
-    /* Check if we know a measured bandwidth for this one */
-    if (dirserv_has_measured_bw(ri->cache_info.identity_digest)) {
-      ++routers_with_measured_bw;
-    }
-  } SMARTLIST_FOREACH_END(ri);
-}
-
-/** Look through the routerlist, the Mean Time Between Failure history, and
- * the Weighted Fractional Uptime history, and use them to set thresholds for
- * the Stable, Fast, and Guard flags.  Update the fields stable_uptime,
- * stable_mtbf, enough_mtbf_info, guard_wfu, guard_tk, fast_bandwidth,
- * guard_bandwidth_including_exits, and guard_bandwidth_excluding_exits.
- *
- * Also, set the is_exit flag of each router appropriately. */
-void
-dirserv_compute_performance_thresholds(digestmap_t *omit_as_sybil)
-{
-  int n_active, n_active_nonexit, n_familiar;
-  uint32_t *uptimes, *bandwidths_kb, *bandwidths_excluding_exits_kb;
-  long *tks;
-  double *mtbfs, *wfus;
-  smartlist_t *nodelist;
-  time_t now = time(NULL);
-  const or_options_t *options = get_options();
-
-  /* Require mbw? */
-  int require_mbw =
-    (routers_with_measured_bw >
-     options->MinMeasuredBWsForAuthToIgnoreAdvertised) ? 1 : 0;
-
-  /* initialize these all here, in case there are no routers */
-  stable_uptime = 0;
-  stable_mtbf = 0;
-  fast_bandwidth_kb = 0;
-  guard_bandwidth_including_exits_kb = 0;
-  guard_bandwidth_excluding_exits_kb = 0;
-  guard_tk = 0;
-  guard_wfu = 0;
-
-  nodelist_assert_ok();
-  nodelist = nodelist_get_list();
-
-  /* Initialize arrays that will hold values for each router.  We'll
-   * sort them and use that to compute thresholds. */
-  n_active = n_active_nonexit = 0;
-  /* Uptime for every active router. */
-  uptimes = tor_calloc(smartlist_len(nodelist), sizeof(uint32_t));
-  /* Bandwidth for every active router. */
-  bandwidths_kb = tor_calloc(smartlist_len(nodelist), sizeof(uint32_t));
-  /* Bandwidth for every active non-exit router. */
-  bandwidths_excluding_exits_kb =
-    tor_calloc(smartlist_len(nodelist), sizeof(uint32_t));
-  /* Weighted mean time between failure for each active router. */
-  mtbfs = tor_calloc(smartlist_len(nodelist), sizeof(double));
-  /* Time-known for each active router. */
-  tks = tor_calloc(smartlist_len(nodelist), sizeof(long));
-  /* Weighted fractional uptime for each active router. */
-  wfus = tor_calloc(smartlist_len(nodelist), sizeof(double));
-
-  /* Now, fill in the arrays. */
-  SMARTLIST_FOREACH_BEGIN(nodelist, node_t *, node) {
-    if (options->BridgeAuthoritativeDir &&
-        node->ri &&
-        node->ri->purpose != ROUTER_PURPOSE_BRIDGE)
-      continue;
-
-    routerinfo_t *ri = node->ri;
-    if (ri) {
-      node->is_exit = (!router_exit_policy_rejects_all(ri) &&
-                       exit_policy_is_general_exit(ri->exit_policy));
-    }
-
-    if (router_counts_toward_thresholds(node, now, omit_as_sybil,
-                                        require_mbw)) {
-      const char *id = node->identity;
-      uint32_t bw_kb;
-
-      /* resolve spurious clang shallow analysis null pointer errors */
-      tor_assert(ri);
-
-      uptimes[n_active] = (uint32_t)real_uptime(ri, now);
-      mtbfs[n_active] = rep_hist_get_stability(id, now);
-      tks  [n_active] = rep_hist_get_weighted_time_known(id, now);
-      bandwidths_kb[n_active] = bw_kb = dirserv_get_credible_bandwidth_kb(ri);
-      if (!node->is_exit || node->is_bad_exit) {
-        bandwidths_excluding_exits_kb[n_active_nonexit] = bw_kb;
-        ++n_active_nonexit;
-      }
-      ++n_active;
-    }
-  } SMARTLIST_FOREACH_END(node);
-
-  /* Now, compute thresholds. */
-  if (n_active) {
-    /* The median uptime is stable. */
-    stable_uptime = median_uint32(uptimes, n_active);
-    /* The median mtbf is stable, if we have enough mtbf info */
-    stable_mtbf = median_double(mtbfs, n_active);
-    /* The 12.5th percentile bandwidth is fast. */
-    fast_bandwidth_kb = find_nth_uint32(bandwidths_kb, n_active, n_active/8);
-    /* (Now bandwidths is sorted.) */
-    if (fast_bandwidth_kb < RELAY_REQUIRED_MIN_BANDWIDTH/(2 * 1000))
-      fast_bandwidth_kb = bandwidths_kb[n_active/4];
-    guard_bandwidth_including_exits_kb =
-      third_quartile_uint32(bandwidths_kb, n_active);
-    guard_tk = find_nth_long(tks, n_active, n_active/8);
-  }
-
-  if (guard_tk > TIME_KNOWN_TO_GUARANTEE_FAMILIAR)
-    guard_tk = TIME_KNOWN_TO_GUARANTEE_FAMILIAR;
-
-  {
-    /* We can vote on a parameter for the minimum and maximum. */
-#define ABSOLUTE_MIN_VALUE_FOR_FAST_FLAG 4
-    int32_t min_fast_kb, max_fast_kb, min_fast, max_fast;
-    min_fast = networkstatus_get_param(NULL, "FastFlagMinThreshold",
-      ABSOLUTE_MIN_VALUE_FOR_FAST_FLAG,
-      ABSOLUTE_MIN_VALUE_FOR_FAST_FLAG,
-      INT32_MAX);
-    if (options->TestingTorNetwork) {
-      min_fast = (int32_t)options->TestingMinFastFlagThreshold;
-    }
-    max_fast = networkstatus_get_param(NULL, "FastFlagMaxThreshold",
-                                       INT32_MAX, min_fast, INT32_MAX);
-    min_fast_kb = min_fast / 1000;
-    max_fast_kb = max_fast / 1000;
-
-    if (fast_bandwidth_kb < (uint32_t)min_fast_kb)
-      fast_bandwidth_kb = min_fast_kb;
-    if (fast_bandwidth_kb > (uint32_t)max_fast_kb)
-      fast_bandwidth_kb = max_fast_kb;
-  }
-  /* Protect sufficiently fast nodes from being pushed out of the set
-   * of Fast nodes. */
-  if (options->AuthDirFastGuarantee &&
-      fast_bandwidth_kb > options->AuthDirFastGuarantee/1000)
-    fast_bandwidth_kb = (uint32_t)options->AuthDirFastGuarantee/1000;
-
-  /* Now that we have a time-known that 7/8 routers are known longer than,
-   * fill wfus with the wfu of every such "familiar" router. */
-  n_familiar = 0;
-
-  SMARTLIST_FOREACH_BEGIN(nodelist, node_t *, node) {
-      if (router_counts_toward_thresholds(node, now,
-                                          omit_as_sybil, require_mbw)) {
-        routerinfo_t *ri = node->ri;
-        const char *id = ri->cache_info.identity_digest;
-        long tk = rep_hist_get_weighted_time_known(id, now);
-        if (tk < guard_tk)
-          continue;
-        wfus[n_familiar++] = rep_hist_get_weighted_fractional_uptime(id, now);
-      }
-  } SMARTLIST_FOREACH_END(node);
-  if (n_familiar)
-    guard_wfu = median_double(wfus, n_familiar);
-  if (guard_wfu > WFU_TO_GUARANTEE_GUARD)
-    guard_wfu = WFU_TO_GUARANTEE_GUARD;
-
-  enough_mtbf_info = rep_hist_have_measured_enough_stability();
-
-  if (n_active_nonexit) {
-    guard_bandwidth_excluding_exits_kb =
-      find_nth_uint32(bandwidths_excluding_exits_kb,
-                      n_active_nonexit, n_active_nonexit*3/4);
-  }
-
-  log_info(LD_DIRSERV,
-      "Cutoffs: For Stable, %lu sec uptime, %lu sec MTBF. "
-      "For Fast: %lu kilobytes/sec. "
-      "For Guard: WFU %.03f%%, time-known %lu sec, "
-      "and bandwidth %lu or %lu kilobytes/sec. "
-      "We%s have enough stability data.",
-      (unsigned long)stable_uptime,
-      (unsigned long)stable_mtbf,
-      (unsigned long)fast_bandwidth_kb,
-      guard_wfu*100,
-      (unsigned long)guard_tk,
-      (unsigned long)guard_bandwidth_including_exits_kb,
-      (unsigned long)guard_bandwidth_excluding_exits_kb,
-      enough_mtbf_info ? "" : " don't");
-
-  tor_free(uptimes);
-  tor_free(mtbfs);
-  tor_free(bandwidths_kb);
-  tor_free(bandwidths_excluding_exits_kb);
-  tor_free(tks);
-  tor_free(wfus);
-}
-
-/* Use dirserv_compute_performance_thresholds() to compute the thresholds
- * for the status flags, specifically for bridges.
- *
- * This is only called by a Bridge Authority from
- * networkstatus_getinfo_by_purpose().
- */
-void
-dirserv_compute_bridge_flag_thresholds(void)
-{
-  digestmap_t *omit_as_sybil = digestmap_new();
-  dirserv_compute_performance_thresholds(omit_as_sybil);
-  digestmap_free(omit_as_sybil, NULL);
-}
-
-/** Measured bandwidth cache entry */
-typedef struct mbw_cache_entry_s {
-  long mbw_kb;
-  time_t as_of;
-} mbw_cache_entry_t;
-
-/** Measured bandwidth cache - keys are identity_digests, values are
- * mbw_cache_entry_t *. */
-static digestmap_t *mbw_cache = NULL;
-
-/** Store a measured bandwidth cache entry when reading the measured
- * bandwidths file. */
-STATIC void
-dirserv_cache_measured_bw(const measured_bw_line_t *parsed_line,
-                          time_t as_of)
-{
-  mbw_cache_entry_t *e = NULL;
-
-  tor_assert(parsed_line);
-
-  /* Allocate a cache if we need */
-  if (!mbw_cache) mbw_cache = digestmap_new();
-
-  /* Check if we have an existing entry */
-  e = digestmap_get(mbw_cache, parsed_line->node_id);
-  /* If we do, we can re-use it */
-  if (e) {
-    /* Check that we really are newer, and update */
-    if (as_of > e->as_of) {
-      e->mbw_kb = parsed_line->bw_kb;
-      e->as_of = as_of;
-    }
-  } else {
-    /* We'll have to insert a new entry */
-    e = tor_malloc(sizeof(*e));
-    e->mbw_kb = parsed_line->bw_kb;
-    e->as_of = as_of;
-    digestmap_set(mbw_cache, parsed_line->node_id, e);
-  }
-}
-
-/** Clear and free the measured bandwidth cache */
-void
-dirserv_clear_measured_bw_cache(void)
-{
-  if (mbw_cache) {
-    /* Free the map and all entries */
-    digestmap_free(mbw_cache, tor_free_);
-    mbw_cache = NULL;
-  }
-}
-
-/** Scan the measured bandwidth cache and remove expired entries */
-STATIC void
-dirserv_expire_measured_bw_cache(time_t now)
-{
-
-  if (mbw_cache) {
-    /* Iterate through the cache and check each entry */
-    DIGESTMAP_FOREACH_MODIFY(mbw_cache, k, mbw_cache_entry_t *, e) {
-      if (now > e->as_of + MAX_MEASUREMENT_AGE) {
-        tor_free(e);
-        MAP_DEL_CURRENT(k);
-      }
-    } DIGESTMAP_FOREACH_END;
-
-    /* Check if we cleared the whole thing and free if so */
-    if (digestmap_size(mbw_cache) == 0) {
-      digestmap_free(mbw_cache, tor_free_);
-      mbw_cache = 0;
-    }
-  }
-}
-
-/** Query the cache by identity digest, return value indicates whether
- * we found it. The bw_out and as_of_out pointers receive the cached
- * bandwidth value and the time it was cached if not NULL. */
-int
-dirserv_query_measured_bw_cache_kb(const char *node_id, long *bw_kb_out,
-                                   time_t *as_of_out)
-{
-  mbw_cache_entry_t *v = NULL;
-  int rv = 0;
-
-  if (mbw_cache && node_id) {
-    v = digestmap_get(mbw_cache, node_id);
-    if (v) {
-      /* Found something */
-      rv = 1;
-      if (bw_kb_out) *bw_kb_out = v->mbw_kb;
-      if (as_of_out) *as_of_out = v->as_of;
-    }
-  }
-
-  return rv;
-}
-
-/** Predicate wrapper for dirserv_query_measured_bw_cache() */
-int
-dirserv_has_measured_bw(const char *node_id)
-{
-  return dirserv_query_measured_bw_cache_kb(node_id, NULL, NULL);
-}
-
-/** Get the current size of the measured bandwidth cache */
-int
-dirserv_get_measured_bw_cache_size(void)
-{
-  if (mbw_cache) return digestmap_size(mbw_cache);
-  else return 0;
-}
-
-/** Return the bandwidth we believe for assigning flags; prefer measured
- * over advertised, and if we have above a threshold quantity of measured
- * bandwidths, we don't want to ever give flags to unmeasured routers, so
- * return 0. */
-static uint32_t
-dirserv_get_credible_bandwidth_kb(const routerinfo_t *ri)
-{
-  int threshold;
-  uint32_t bw_kb = 0;
-  long mbw_kb;
-
-  tor_assert(ri);
-  /* Check if we have a measured bandwidth, and check the threshold if not */
-  if (!(dirserv_query_measured_bw_cache_kb(ri->cache_info.identity_digest,
-                                       &mbw_kb, NULL))) {
-    threshold = get_options()->MinMeasuredBWsForAuthToIgnoreAdvertised;
-    if (routers_with_measured_bw > threshold) {
-      /* Return zero for unmeasured bandwidth if we are above threshold */
-      bw_kb = 0;
-    } else {
-      /* Return an advertised bandwidth otherwise */
-      bw_kb = router_get_advertised_bandwidth_capped(ri) / 1000;
-    }
-  } else {
-    /* We have the measured bandwidth in mbw */
-    bw_kb = (uint32_t)mbw_kb;
-  }
-
-  return bw_kb;
-}
-
-/** Give a statement of our current performance thresholds for inclusion
- * in a vote document. */
-char *
-dirserv_get_flag_thresholds_line(void)
-{
-  char *result=NULL;
-  const int measured_threshold =
-    get_options()->MinMeasuredBWsForAuthToIgnoreAdvertised;
-  const int enough_measured_bw = routers_with_measured_bw > measured_threshold;
-
-  tor_asprintf(&result,
-      "stable-uptime=%lu stable-mtbf=%lu "
-      "fast-speed=%lu "
-      "guard-wfu=%.03f%% guard-tk=%lu "
-      "guard-bw-inc-exits=%lu guard-bw-exc-exits=%lu "
-      "enough-mtbf=%d ignoring-advertised-bws=%d",
-      (unsigned long)stable_uptime,
-      (unsigned long)stable_mtbf,
-      (unsigned long)fast_bandwidth_kb*1000,
-      guard_wfu*100,
-      (unsigned long)guard_tk,
-      (unsigned long)guard_bandwidth_including_exits_kb*1000,
-      (unsigned long)guard_bandwidth_excluding_exits_kb*1000,
-      enough_mtbf_info ? 1 : 0,
-      enough_measured_bw ? 1 : 0);
-
-  return result;
-}
-
-/** Helper: write the router-status information in <b>rs</b> into a newly
- * allocated character buffer.  Use the same format as in network-status
- * documents.  If <b>version</b> is non-NULL, add a "v" line for the platform.
- *
- * consensus_method is the current consensus method when format is
- * NS_V3_CONSENSUS or NS_V3_CONSENSUS_MICRODESC. It is ignored for other
- * formats: pass ROUTERSTATUS_FORMAT_NO_CONSENSUS_METHOD.
- *
- * Return 0 on success, -1 on failure.
- *
- * The format argument has one of the following values:
- *   NS_V2 - Output an entry suitable for a V2 NS opinion document
- *   NS_V3_CONSENSUS - Output the first portion of a V3 NS consensus entry
- *        for consensus_method.
- *   NS_V3_CONSENSUS_MICRODESC - Output the first portion of a V3 microdesc
- *        consensus entry for consensus_method.
- *   NS_V3_VOTE - Output a complete V3 NS vote. If <b>vrs</b> is present,
- *        it contains additional information for the vote.
- *   NS_CONTROL_PORT - Output a NS document for the control port.
- */
-char *
-routerstatus_format_entry(const routerstatus_t *rs, const char *version,
-                          const char *protocols,
-                          routerstatus_format_type_t format,
-                          int consensus_method,
-                          const vote_routerstatus_t *vrs)
-{
-  char *summary;
-  char *result = NULL;
-
-  char published[ISO_TIME_LEN+1];
-  char identity64[BASE64_DIGEST_LEN+1];
-  char digest64[BASE64_DIGEST_LEN+1];
-  smartlist_t *chunks = smartlist_new();
-
-  format_iso_time(published, rs->published_on);
-  digest_to_base64(identity64, rs->identity_digest);
-  digest_to_base64(digest64, rs->descriptor_digest);
-
-  smartlist_add_asprintf(chunks,
-                   "r %s %s %s%s%s %s %d %d\n",
-                   rs->nickname,
-                   identity64,
-                   (format==NS_V3_CONSENSUS_MICRODESC)?"":digest64,
-                   (format==NS_V3_CONSENSUS_MICRODESC)?"":" ",
-                   published,
-                   fmt_addr32(rs->addr),
-                   (int)rs->or_port,
-                   (int)rs->dir_port);
-
-  /* TODO: Maybe we want to pass in what we need to build the rest of
-   * this here, instead of in the caller. Then we could use the
-   * networkstatus_type_t values, with an additional control port value
-   * added -MP */
-
-  /* V3 microdesc consensuses only have "a" lines in later consensus methods
-   */
-  if (format == NS_V3_CONSENSUS_MICRODESC &&
-      consensus_method < MIN_METHOD_FOR_A_LINES_IN_MICRODESC_CONSENSUS)
-    goto done;
-
-  /* Possible "a" line. At most one for now. */
-  if (!tor_addr_is_null(&rs->ipv6_addr)) {
-    smartlist_add_asprintf(chunks, "a %s\n",
-                           fmt_addrport(&rs->ipv6_addr, rs->ipv6_orport));
-  }
-
-  if (format == NS_V3_CONSENSUS || format == NS_V3_CONSENSUS_MICRODESC)
-    goto done;
-
-  smartlist_add_asprintf(chunks,
-                   "s%s%s%s%s%s%s%s%s%s%s\n",
-                  /* These must stay in alphabetical order. */
-                   rs->is_authority?" Authority":"",
-                   rs->is_bad_exit?" BadExit":"",
-                   rs->is_exit?" Exit":"",
-                   rs->is_fast?" Fast":"",
-                   rs->is_possible_guard?" Guard":"",
-                   rs->is_hs_dir?" HSDir":"",
-                   rs->is_flagged_running?" Running":"",
-                   rs->is_stable?" Stable":"",
-                   rs->is_v2_dir?" V2Dir":"",
-                   rs->is_valid?" Valid":"");
-
-  /* length of "opt v \n" */
-#define V_LINE_OVERHEAD 7
-  if (version && strlen(version) < MAX_V_LINE_LEN - V_LINE_OVERHEAD) {
-    smartlist_add_asprintf(chunks, "v %s\n", version);
-  }
-  if (protocols) {
-    smartlist_add_asprintf(chunks, "pr %s\n", protocols);
-  }
-
-  if (format != NS_V2) {
-    const routerinfo_t* desc = router_get_by_id_digest(rs->identity_digest);
-    uint32_t bw_kb;
-
-    if (format != NS_CONTROL_PORT) {
-      /* Blow up more or less nicely if we didn't get anything or not the
-       * thing we expected.
-       */
-      if (!desc) {
-        char id[HEX_DIGEST_LEN+1];
-        char dd[HEX_DIGEST_LEN+1];
-
-        base16_encode(id, sizeof(id), rs->identity_digest, DIGEST_LEN);
-        base16_encode(dd, sizeof(dd), rs->descriptor_digest, DIGEST_LEN);
-        log_warn(LD_BUG, "Cannot get any descriptor for %s "
-            "(wanted descriptor %s).",
-            id, dd);
-        goto err;
-      }
-
-      /* This assert could fire for the control port, because
-       * it can request NS documents before all descriptors
-       * have been fetched. Therefore, we only do this test when
-       * format != NS_CONTROL_PORT. */
-      if (tor_memneq(desc->cache_info.signed_descriptor_digest,
-            rs->descriptor_digest,
-            DIGEST_LEN)) {
-        char rl_d[HEX_DIGEST_LEN+1];
-        char rs_d[HEX_DIGEST_LEN+1];
-        char id[HEX_DIGEST_LEN+1];
-
-        base16_encode(rl_d, sizeof(rl_d),
-            desc->cache_info.signed_descriptor_digest, DIGEST_LEN);
-        base16_encode(rs_d, sizeof(rs_d), rs->descriptor_digest, DIGEST_LEN);
-        base16_encode(id, sizeof(id), rs->identity_digest, DIGEST_LEN);
-        log_err(LD_BUG, "descriptor digest in routerlist does not match "
-            "the one in routerstatus: %s vs %s "
-            "(router %s)\n",
-            rl_d, rs_d, id);
-
-        tor_assert(tor_memeq(desc->cache_info.signed_descriptor_digest,
-              rs->descriptor_digest,
-              DIGEST_LEN));
-      }
-    }
-
-    if (format == NS_CONTROL_PORT && rs->has_bandwidth) {
-      bw_kb = rs->bandwidth_kb;
-    } else {
-      tor_assert(desc);
-      bw_kb = router_get_advertised_bandwidth_capped(desc) / 1000;
-    }
-    smartlist_add_asprintf(chunks,
-                     "w Bandwidth=%d", bw_kb);
-
-    if (format == NS_V3_VOTE && vrs && vrs->has_measured_bw) {
-      smartlist_add_asprintf(chunks,
-                       " Measured=%d", vrs->measured_bw_kb);
-    }
-    /* Write down guardfraction information if we have it. */
-    if (format == NS_V3_VOTE && vrs && vrs->status.has_guardfraction) {
-      smartlist_add_asprintf(chunks,
-                             " GuardFraction=%d",
-                             vrs->status.guardfraction_percentage);
-    }
-
-    smartlist_add_strdup(chunks, "\n");
-
-    if (desc) {
-      summary = policy_summarize(desc->exit_policy, AF_INET);
-      smartlist_add_asprintf(chunks, "p %s\n", summary);
-      tor_free(summary);
-    }
-
-    if (format == NS_V3_VOTE && vrs) {
-      if (tor_mem_is_zero((char*)vrs->ed25519_id, ED25519_PUBKEY_LEN)) {
-        smartlist_add_strdup(chunks, "id ed25519 none\n");
-      } else {
-        char ed_b64[BASE64_DIGEST256_LEN+1];
-        digest256_to_base64(ed_b64, (const char*)vrs->ed25519_id);
-        smartlist_add_asprintf(chunks, "id ed25519 %s\n", ed_b64);
-      }
-    }
-  }
-
- done:
-  result = smartlist_join_strings(chunks, "", 0, NULL);
-
- err:
-  SMARTLIST_FOREACH(chunks, char *, cp, tor_free(cp));
-  smartlist_free(chunks);
-
-  return result;
-}
-
-/** Extract status information from <b>ri</b> and from other authority
- * functions and store it in <b>rs</b>. <b>rs</b> is zeroed out before it is
- * set.
- *
- * We assume that ri-\>is_running has already been set, e.g. by
- *   dirserv_set_router_is_running(ri, now);
- */
-void
-set_routerstatus_from_routerinfo(routerstatus_t *rs,
-                                 node_t *node,
-                                 routerinfo_t *ri,
-                                 time_t now,
-                                 int listbadexits)
-{
-  const or_options_t *options = get_options();
-  uint32_t routerbw_kb = dirserv_get_credible_bandwidth_kb(ri);
-
-  memset(rs, 0, sizeof(routerstatus_t));
-
-  rs->is_authority =
-    router_digest_is_trusted_dir(ri->cache_info.identity_digest);
-
-  /* Already set by compute_performance_thresholds. */
-  rs->is_exit = node->is_exit;
-  rs->is_stable = node->is_stable =
-    !dirserv_thinks_router_is_unreliable(now, ri, 1, 0);
-  rs->is_fast = node->is_fast =
-    !dirserv_thinks_router_is_unreliable(now, ri, 0, 1);
-  rs->is_flagged_running = node->is_running; /* computed above */
-
-  rs->is_valid = node->is_valid;
-
-  if (node->is_fast && node->is_stable &&
-      ri->supports_tunnelled_dir_requests &&
-      ((options->AuthDirGuardBWGuarantee &&
-        routerbw_kb >= options->AuthDirGuardBWGuarantee/1000) ||
-       routerbw_kb >= MIN(guard_bandwidth_including_exits_kb,
-                          guard_bandwidth_excluding_exits_kb))) {
-    long tk = rep_hist_get_weighted_time_known(
-                                      node->identity, now);
-    double wfu = rep_hist_get_weighted_fractional_uptime(
-                                      node->identity, now);
-    rs->is_possible_guard = (wfu >= guard_wfu && tk >= guard_tk) ? 1 : 0;
-  } else {
-    rs->is_possible_guard = 0;
-  }
-
-  rs->is_bad_exit = listbadexits && node->is_bad_exit;
-  rs->is_hs_dir = node->is_hs_dir =
-    dirserv_thinks_router_is_hs_dir(ri, node, now);
-
-  rs->is_named = rs->is_unnamed = 0;
-
-  rs->published_on = ri->cache_info.published_on;
-  memcpy(rs->identity_digest, node->identity, DIGEST_LEN);
-  memcpy(rs->descriptor_digest, ri->cache_info.signed_descriptor_digest,
-         DIGEST_LEN);
-  rs->addr = ri->addr;
-  strlcpy(rs->nickname, ri->nickname, sizeof(rs->nickname));
-  rs->or_port = ri->or_port;
-  rs->dir_port = ri->dir_port;
-  rs->is_v2_dir = ri->supports_tunnelled_dir_requests;
-  if (options->AuthDirHasIPv6Connectivity == 1 &&
-      !tor_addr_is_null(&ri->ipv6_addr) &&
-      node->last_reachable6 >= now - REACHABLE_TIMEOUT) {
-    /* We're configured as having IPv6 connectivity. There's an IPv6
-       OR port and it's reachable so copy it to the routerstatus.  */
-    tor_addr_copy(&rs->ipv6_addr, &ri->ipv6_addr);
-    rs->ipv6_orport = ri->ipv6_orport;
-  } else {
-    tor_addr_make_null(&rs->ipv6_addr, AF_INET6);
-    rs->ipv6_orport = 0;
-  }
-
-  if (options->TestingTorNetwork) {
-    dirserv_set_routerstatus_testing(rs);
-  }
-}
-
-/** Use TestingDirAuthVoteExit, TestingDirAuthVoteGuard, and
- * TestingDirAuthVoteHSDir to give out the Exit, Guard, and HSDir flags,
- * respectively. But don't set the corresponding node flags.
- * Should only be called if TestingTorNetwork is set. */
-STATIC void
-dirserv_set_routerstatus_testing(routerstatus_t *rs)
-{
-  const or_options_t *options = get_options();
-
-  tor_assert(options->TestingTorNetwork);
-
-  if (routerset_contains_routerstatus(options->TestingDirAuthVoteExit,
-                                      rs, 0)) {
-    rs->is_exit = 1;
-  } else if (options->TestingDirAuthVoteExitIsStrict) {
-    rs->is_exit = 0;
-  }
-
-  if (routerset_contains_routerstatus(options->TestingDirAuthVoteGuard,
-                                      rs, 0)) {
-    rs->is_possible_guard = 1;
-  } else if (options->TestingDirAuthVoteGuardIsStrict) {
-    rs->is_possible_guard = 0;
-  }
-
-  if (routerset_contains_routerstatus(options->TestingDirAuthVoteHSDir,
-                                      rs, 0)) {
-    rs->is_hs_dir = 1;
-  } else if (options->TestingDirAuthVoteHSDirIsStrict) {
-    rs->is_hs_dir = 0;
-  }
-}
-
-/** The guardfraction of the guard with identity fingerprint <b>guard_id</b>
- *  is <b>guardfraction_percentage</b>. See if we have a vote routerstatus for
- *  this guard in <b>vote_routerstatuses</b>, and if we do, register the
- *  information to it.
- *
- *  Return 1 if we applied the information and 0 if we couldn't find a
- *  matching guard.
- *
- * Requires that <b>vote_routerstatuses</b> be sorted.
- */
-static int
-guardfraction_line_apply(const char *guard_id,
-                      uint32_t guardfraction_percentage,
-                      smartlist_t *vote_routerstatuses)
-{
-  vote_routerstatus_t *vrs = NULL;
-
-  tor_assert(vote_routerstatuses);
-
-  vrs = smartlist_bsearch(vote_routerstatuses, guard_id,
-                         compare_digest_to_vote_routerstatus_entry);
-
-  if (!vrs) {
-    return 0;
-  }
-
-  vrs->status.has_guardfraction = 1;
-  vrs->status.guardfraction_percentage = guardfraction_percentage;
-
-  return 1;
-}
-
-/* Given a guard line from a guardfraction file, parse it and register
- * its information to <b>vote_routerstatuses</b>.
- *
- * Return:
- * * 1 if the line was proper and its information got registered.
- * * 0 if the line was proper but no currently active guard was found
- *     to register the guardfraction information to.
- * * -1 if the line could not be parsed and set <b>err_msg</b> to a
-      newly allocated string containing the error message.
- */
-static int
-guardfraction_file_parse_guard_line(const char *guard_line,
-                                    smartlist_t *vote_routerstatuses,
-                                    char **err_msg)
-{
-  char guard_id[DIGEST_LEN];
-  uint32_t guardfraction;
-  char *inputs_tmp = NULL;
-  int num_ok = 1;
-
-  smartlist_t *sl = smartlist_new();
-  int retval = -1;
-
-  tor_assert(err_msg);
-
-  /* guard_line should contain something like this:
-     <hex digest> <guardfraction> <appearances> */
-  smartlist_split_string(sl, guard_line, " ",
-                         SPLIT_SKIP_SPACE|SPLIT_IGNORE_BLANK, 3);
-  if (smartlist_len(sl) < 3) {
-    tor_asprintf(err_msg, "bad line '%s'", guard_line);
-    goto done;
-  }
-
-  inputs_tmp = smartlist_get(sl, 0);
-  if (strlen(inputs_tmp) != HEX_DIGEST_LEN ||
-      base16_decode(guard_id, DIGEST_LEN,
-                    inputs_tmp, HEX_DIGEST_LEN) != DIGEST_LEN) {
-    tor_asprintf(err_msg, "bad digest '%s'", inputs_tmp);
-    goto done;
-  }
-
-  inputs_tmp = smartlist_get(sl, 1);
-  /* Guardfraction is an integer in [0, 100]. */
-  guardfraction =
-    (uint32_t) tor_parse_long(inputs_tmp, 10, 0, 100, &num_ok, NULL);
-  if (!num_ok) {
-    tor_asprintf(err_msg, "wrong percentage '%s'", inputs_tmp);
-    goto done;
-  }
-
-  /* If routerstatuses were provided, apply this info to actual routers. */
-  if (vote_routerstatuses) {
-    retval = guardfraction_line_apply(guard_id, guardfraction,
-                                      vote_routerstatuses);
-  } else {
-    retval = 0; /* If we got this far, line was correctly formatted. */
-  }
-
- done:
-
-  SMARTLIST_FOREACH(sl, char *, cp, tor_free(cp));
-  smartlist_free(sl);
-
-  return retval;
-}
-
-/** Given an inputs line from a guardfraction file, parse it and
- *  register its information to <b>total_consensuses</b> and
- *  <b>total_days</b>.
- *
- *  Return 0 if it parsed well. Return -1 if there was an error, and
- *  set <b>err_msg</b> to a newly allocated string containing the
- *  error message.
- */
-static int
-guardfraction_file_parse_inputs_line(const char *inputs_line,
-                                     int *total_consensuses,
-                                     int *total_days,
-                                     char **err_msg)
-{
-  int retval = -1;
-  char *inputs_tmp = NULL;
-  int num_ok = 1;
-  smartlist_t *sl = smartlist_new();
-
-  tor_assert(err_msg);
-
-  /* Second line is inputs information:
-   *   n-inputs <total_consensuses> <total_days>. */
-  smartlist_split_string(sl, inputs_line, " ",
-                         SPLIT_SKIP_SPACE|SPLIT_IGNORE_BLANK, 3);
-  if (smartlist_len(sl) < 2) {
-    tor_asprintf(err_msg, "incomplete line '%s'", inputs_line);
-    goto done;
-  }
-
-  inputs_tmp = smartlist_get(sl, 0);
-  *total_consensuses =
-    (int) tor_parse_long(inputs_tmp, 10, 0, INT_MAX, &num_ok, NULL);
-  if (!num_ok) {
-    tor_asprintf(err_msg, "unparseable consensus '%s'", inputs_tmp);
-    goto done;
-  }
-
-  inputs_tmp = smartlist_get(sl, 1);
-  *total_days =
-    (int) tor_parse_long(inputs_tmp, 10, 0, INT_MAX, &num_ok, NULL);
-  if (!num_ok) {
-    tor_asprintf(err_msg, "unparseable days '%s'", inputs_tmp);
-    goto done;
-  }
-
-  retval = 0;
-
- done:
-  SMARTLIST_FOREACH(sl, char *, cp, tor_free(cp));
-  smartlist_free(sl);
-
-  return retval;
-}
-
-/* Maximum age of a guardfraction file that we are willing to accept. */
-#define MAX_GUARDFRACTION_FILE_AGE (7*24*60*60) /* approx a week */
-
-/** Static strings of guardfraction files. */
-#define GUARDFRACTION_DATE_STR "written-at"
-#define GUARDFRACTION_INPUTS "n-inputs"
-#define GUARDFRACTION_GUARD "guard-seen"
-#define GUARDFRACTION_VERSION "guardfraction-file-version"
-
-/** Given a guardfraction file in a string, parse it and register the
- *  guardfraction information to the provided vote routerstatuses.
- *
- *  This is the rough format of the guardfraction file:
- *
- *      guardfraction-file-version 1
- *      written-at <date and time>
- *      n-inputs <number of consesuses parsed> <number of days considered>
- *
- *      guard-seen <fpr 1> <guardfraction percentage> <consensus appearances>
- *      guard-seen <fpr 2> <guardfraction percentage> <consensus appearances>
- *      guard-seen <fpr 3> <guardfraction percentage> <consensus appearances>
- *      guard-seen <fpr 4> <guardfraction percentage> <consensus appearances>
- *      guard-seen <fpr 5> <guardfraction percentage> <consensus appearances>
- *      ...
- *
- *  Return -1 if the parsing failed and 0 if it went smoothly. Parsing
- *  should tolerate errors in all lines but the written-at header.
- */
-STATIC int
-dirserv_read_guardfraction_file_from_str(const char *guardfraction_file_str,
-                                      smartlist_t *vote_routerstatuses)
-{
-  config_line_t *front=NULL, *line;
-  int ret_tmp;
-  int retval = -1;
-  int current_line_n = 0; /* line counter for better log messages */
-
-  /* Guardfraction info to be parsed */
-  int total_consensuses = 0;
-  int total_days = 0;
-
-  /* Stats */
-  int guards_read_n = 0;
-  int guards_applied_n = 0;
-
-  /* Parse file and split it in lines */
-  ret_tmp = config_get_lines(guardfraction_file_str, &front, 0);
-  if (ret_tmp < 0) {
-    log_warn(LD_CONFIG, "Error reading from guardfraction file");
-    goto done;
-  }
-
-  /* Sort routerstatuses (needed later when applying guardfraction info) */
-  if (vote_routerstatuses)
-    smartlist_sort(vote_routerstatuses, compare_vote_routerstatus_entries);
-
-  for (line = front; line; line=line->next) {
-    current_line_n++;
-
-    if (!strcmp(line->key, GUARDFRACTION_VERSION)) {
-      int num_ok = 1;
-      unsigned int version;
-
-      version =
-        (unsigned int) tor_parse_long(line->value,
-                                      10, 0, INT_MAX, &num_ok, NULL);
-
-      if (!num_ok || version != 1) {
-        log_warn(LD_GENERAL, "Got unknown guardfraction version %d.", version);
-        goto done;
-      }
-    } else if (!strcmp(line->key, GUARDFRACTION_DATE_STR)) {
-      time_t file_written_at;
-      time_t now = time(NULL);
-
-      /* First line is 'written-at <date>' */
-      if (parse_iso_time(line->value, &file_written_at) < 0) {
-        log_warn(LD_CONFIG, "Guardfraction:%d: Bad date '%s'. Ignoring",
-                 current_line_n, line->value);
-        goto done; /* don't tolerate failure here. */
-      }
-      if (file_written_at < now - MAX_GUARDFRACTION_FILE_AGE) {
-        log_warn(LD_CONFIG, "Guardfraction:%d: was written very long ago '%s'",
-                 current_line_n, line->value);
-        goto done; /* don't tolerate failure here. */
-      }
-    } else if (!strcmp(line->key, GUARDFRACTION_INPUTS)) {
-      char *err_msg = NULL;
-
-      if (guardfraction_file_parse_inputs_line(line->value,
-                                               &total_consensuses,
-                                               &total_days,
-                                               &err_msg) < 0) {
-        log_warn(LD_CONFIG, "Guardfraction:%d: %s",
-                 current_line_n, err_msg);
-        tor_free(err_msg);
-        continue;
-      }
-
-    } else if (!strcmp(line->key, GUARDFRACTION_GUARD)) {
-      char *err_msg = NULL;
-
-      ret_tmp = guardfraction_file_parse_guard_line(line->value,
-                                                    vote_routerstatuses,
-                                                    &err_msg);
-      if (ret_tmp < 0) { /* failed while parsing the guard line */
-        log_warn(LD_CONFIG, "Guardfraction:%d: %s",
-                 current_line_n, err_msg);
-        tor_free(err_msg);
-        continue;
-      }
-
-      /* Successfully parsed guard line. Check if it was applied properly. */
-      guards_read_n++;
-      if (ret_tmp > 0) {
-        guards_applied_n++;
-      }
-    } else {
-      log_warn(LD_CONFIG, "Unknown guardfraction line %d (%s %s)",
-               current_line_n, line->key, line->value);
-    }
-  }
-
-  retval = 0;
-
-  log_info(LD_CONFIG,
-           "Successfully parsed guardfraction file with %d consensuses over "
-           "%d days. Parsed %d nodes and applied %d of them%s.",
-           total_consensuses, total_days, guards_read_n, guards_applied_n,
-           vote_routerstatuses ? "" : " (no routerstatus provided)" );
-
- done:
-  config_free_lines(front);
-
-  if (retval < 0) {
-    return retval;
-  } else {
-    return guards_read_n;
-  }
->>>>>>> 59414057
-}
-
-/** Return 1 if we should fetch new networkstatuses, descriptors, etc
- * on the "mirror" schedule rather than the "client" schedule.
- */
-int
-directory_fetches_dir_info_early(const or_options_t *options)
-{
-  return directory_fetches_from_authorities(options);
-}
-
-/** Return 1 if we should fetch new networkstatuses, descriptors, etc
- * on a very passive schedule -- waiting long enough for ordinary clients
- * to probably have the info we want. These would include bridge users,
- * and maybe others in the future e.g. if a Tor client uses another Tor
- * client as a directory guard.
- */
-int
-directory_fetches_dir_info_later(const or_options_t *options)
-{
-  return options->UseBridges != 0;
-}
-
-/** Return true iff we want to serve certificates for authorities
- * that we don't acknowledge as authorities ourself.
- * Use we_want_to_fetch_unknown_auth_certs to check if we want to fetch
- * and keep these certificates.
- */
-int
-directory_caches_unknown_auth_certs(const or_options_t *options)
-{
-  return dir_server_mode(options) || options->BridgeRelay;
-}
-
-/** Return 1 if we want to fetch and serve descriptors, networkstatuses, etc
- * Else return 0.
- * Check options->DirPort_set and directory_permits_begindir_requests()
- * to see if we are willing to serve these directory documents to others via
- * the DirPort and begindir-over-ORPort, respectively.
- *
- * To check if we should fetch documents, use we_want_to_fetch_flavor and
- * we_want_to_fetch_unknown_auth_certs instead of this function.
- */
-int
-directory_caches_dir_info(const or_options_t *options)
-{
-  if (options->BridgeRelay || dir_server_mode(options))
-    return 1;
-  if (!server_mode(options) || !advertised_server_mode())
-    return 0;
-  /* We need an up-to-date view of network info if we're going to try to
-   * block exit attempts from unknown relays. */
-  return ! router_my_exit_policy_is_reject_star() &&
-    should_refuse_unknown_exits(options);
-}
-
-/** Return 1 if we want to allow remote clients to ask us directory
- * requests via the "begin_dir" interface, which doesn't require
- * having any separate port open. */
-int
-directory_permits_begindir_requests(const or_options_t *options)
-{
-  return options->BridgeRelay != 0 || dir_server_mode(options);
-}
-
-/** Return 1 if we have no need to fetch new descriptors. This generally
- * happens when we're not a dir cache and we haven't built any circuits
- * lately.
- */
-int
-directory_too_idle_to_fetch_descriptors(const or_options_t *options,
-                                        time_t now)
-{
-  return !directory_caches_dir_info(options) &&
-         !options->FetchUselessDescriptors &&
-         rep_hist_circbuilding_dormant(now);
-}
-
-/********************************************************************/
-
-/** Map from flavor name to the cached_dir_t for the v3 consensuses that we're
- * currently serving. */
-static strmap_t *cached_consensuses = NULL;
-
-/** Decrement the reference count on <b>d</b>, and free it if it no longer has
- * any references. */
-void
-cached_dir_decref(cached_dir_t *d)
-{
-  if (!d || --d->refcnt > 0)
-    return;
-  clear_cached_dir(d);
-  tor_free(d);
-}
-
-/** Allocate and return a new cached_dir_t containing the string <b>s</b>,
- * published at <b>published</b>. */
-cached_dir_t *
-new_cached_dir(char *s, time_t published)
-{
-  cached_dir_t *d = tor_malloc_zero(sizeof(cached_dir_t));
-  d->refcnt = 1;
-  d->dir = s;
-  d->dir_len = strlen(s);
-  d->published = published;
-  if (tor_compress(&(d->dir_compressed), &(d->dir_compressed_len),
-                   d->dir, d->dir_len, ZLIB_METHOD)) {
-    log_warn(LD_BUG, "Error compressing directory");
-  }
-  return d;
-}
-
-/** Remove all storage held in <b>d</b>, but do not free <b>d</b> itself. */
-static void
-clear_cached_dir(cached_dir_t *d)
-{
-  tor_free(d->dir);
-  tor_free(d->dir_compressed);
-  memset(d, 0, sizeof(cached_dir_t));
-}
-
-/** Free all storage held by the cached_dir_t in <b>d</b>. */
-static void
-free_cached_dir_(void *_d)
-{
-  cached_dir_t *d;
-  if (!_d)
-    return;
-
-  d = (cached_dir_t *)_d;
-  cached_dir_decref(d);
-}
-
-/** Replace the v3 consensus networkstatus of type <b>flavor_name</b> that
- * we're serving with <b>networkstatus</b>, published at <b>published</b>.  No
- * validation is performed. */
-void
-dirserv_set_cached_consensus_networkstatus(const char *networkstatus,
-                                           const char *flavor_name,
-                                           const common_digests_t *digests,
-                                           const uint8_t *sha3_as_signed,
-                                           time_t published)
-{
-  cached_dir_t *new_networkstatus;
-  cached_dir_t *old_networkstatus;
-  if (!cached_consensuses)
-    cached_consensuses = strmap_new();
-
-  new_networkstatus = new_cached_dir(tor_strdup(networkstatus), published);
   memcpy(&new_networkstatus->digests, digests, sizeof(common_digests_t));
   memcpy(&new_networkstatus->digest_sha3_as_signed, sha3_as_signed,
          DIGEST256_LEN);
