--- conflicted
+++ resolved
@@ -54,15 +54,6 @@
 static void
 add_trusted_dir_to_nodelist_addr_set(const dir_server_t *dir)
 {
-<<<<<<< HEAD
-  tor_assert(dir);
-  tor_assert(dir->is_authority);
-
-  /* Add IPv4 and then IPv6 if applicable. */
-  nodelist_add_addr4_to_address_set(dir->addr);
-  if (!tor_addr_is_null(&dir->ipv6_addr)) {
-    nodelist_add_addr6_to_address_set(&dir->ipv6_addr);
-=======
   tor_addr_t tmp_addr;
 
   tor_assert(dir);
@@ -75,16 +66,11 @@
   if (!tor_addr_is_null(&dir->ipv6_addr)) {
     /* IPv6 DirPort is not a thing yet for authorities. */
     nodelist_add_addr_to_address_set(&dir->ipv6_addr, dir->ipv6_orport, 0);
->>>>>>> 9eba65bd
   }
 }
 
 /** Go over the trusted directory server list and add their address(es) to the
-<<<<<<< HEAD
  * nodelist address set. This is called everytime a new consensus is set. */
-=======
- * nodelist address set. This is called every time a new consensus is set. */
->>>>>>> 9eba65bd
 MOCK_IMPL(void,
 dirlist_add_trusted_dir_addresses, (void))
 {
