/* Copyright (c) 2004-2006, Roger Dingledine, Nick Mathewson.
 * Copyright (c) 2007-2016, The Tor Project, Inc. */
/* See LICENSE for licensing information */

/**
 * \file rendcommon.c
 * \brief Rendezvous implementation: shared code between
 * introducers, services, clients, and rendezvous points.
 **/

#include "or.h"
#include "circuitbuild.h"
#include "config.h"
#include "control.h"
#include "rendclient.h"
#include "rendcommon.h"
#include "rendmid.h"
#include "rendservice.h"
#include "rephist.h"
#include "router.h"
#include "routerlist.h"
#include "routerparse.h"
#include "networkstatus.h"

/** Return 0 if one and two are the same service ids, else -1 or 1 */
int
rend_cmp_service_ids(const char *one, const char *two)
{
  return strcasecmp(one,two);
}

/** Free the storage held by the service descriptor <b>desc</b>.
 */
void
rend_service_descriptor_free(rend_service_descriptor_t *desc)
{
  if (!desc)
    return;
  if (desc->pk)
    crypto_pk_free(desc->pk);
  if (desc->intro_nodes) {
    SMARTLIST_FOREACH(desc->intro_nodes, rend_intro_point_t *, intro,
      rend_intro_point_free(intro););
    smartlist_free(desc->intro_nodes);
  }
  if (desc->successful_uploads) {
    SMARTLIST_FOREACH(desc->successful_uploads, char *, c, tor_free(c););
    smartlist_free(desc->successful_uploads);
  }
  tor_free(desc);
}

/** Length of the descriptor cookie that is used for versioned hidden
 * service descriptors. */
#define REND_DESC_COOKIE_LEN 16

/** Length of the replica number that is used to determine the secret ID
 * part of versioned hidden service descriptors. */
#define REND_REPLICA_LEN 1

/** Compute the descriptor ID for <b>service_id</b> of length
 * <b>REND_SERVICE_ID_LEN</b> and <b>secret_id_part</b> of length
 * <b>DIGEST_LEN</b>, and write it to <b>descriptor_id_out</b> of length
 * <b>DIGEST_LEN</b>. */
void
rend_get_descriptor_id_bytes(char *descriptor_id_out,
                             const char *service_id,
                             const char *secret_id_part)
{
  crypto_digest_t *digest = crypto_digest_new();
  crypto_digest_add_bytes(digest, service_id, REND_SERVICE_ID_LEN);
  crypto_digest_add_bytes(digest, secret_id_part, DIGEST_LEN);
  crypto_digest_get_digest(digest, descriptor_id_out, DIGEST_LEN);
  crypto_digest_free(digest);
}

/** Compute the secret ID part for time_period,
 * a <b>descriptor_cookie</b> of length
 * <b>REND_DESC_COOKIE_LEN</b> which may also be <b>NULL</b> if no
 * descriptor_cookie shall be used, and <b>replica</b>, and write it to
 * <b>secret_id_part</b> of length DIGEST_LEN. */
static void
get_secret_id_part_bytes(char *secret_id_part, uint32_t time_period,
                         const char *descriptor_cookie, uint8_t replica)
{
  crypto_digest_t *digest = crypto_digest_new();
  time_period = htonl(time_period);
  crypto_digest_add_bytes(digest, (char*)&time_period, sizeof(uint32_t));
  if (descriptor_cookie) {
    crypto_digest_add_bytes(digest, descriptor_cookie,
                            REND_DESC_COOKIE_LEN);
  }
  crypto_digest_add_bytes(digest, (const char *)&replica, REND_REPLICA_LEN);
  crypto_digest_get_digest(digest, secret_id_part, DIGEST_LEN);
  crypto_digest_free(digest);
}

/** Return the time period for time <b>now</b> plus a potentially
 * intended <b>deviation</b> of one or more periods, based on the first byte
 * of <b>service_id</b>. */
static uint32_t
get_time_period(time_t now, uint8_t deviation, const char *service_id)
{
  /* The time period is the number of REND_TIME_PERIOD_V2_DESC_VALIDITY
   * intervals that have passed since the epoch, offset slightly so that
   * each service's time periods start and end at a fraction of that
   * period based on their first byte. */
  return (uint32_t)
    (now + ((uint8_t) *service_id) * REND_TIME_PERIOD_V2_DESC_VALIDITY / 256)
    / REND_TIME_PERIOD_V2_DESC_VALIDITY + deviation;
}

/** Compute the time in seconds that a descriptor that is generated
 * <b>now</b> for <b>service_id</b> will be valid. */
static uint32_t
get_seconds_valid(time_t now, const char *service_id)
{
  uint32_t result = REND_TIME_PERIOD_V2_DESC_VALIDITY -
    ((uint32_t)
     (now + ((uint8_t) *service_id) * REND_TIME_PERIOD_V2_DESC_VALIDITY / 256)
     % REND_TIME_PERIOD_V2_DESC_VALIDITY);
  return result;
}

/** Compute the binary <b>desc_id_out</b> (DIGEST_LEN bytes long) for a given
 * base32-encoded <b>service_id</b> and optional unencoded
 * <b>descriptor_cookie</b> of length REND_DESC_COOKIE_LEN,
 * at time <b>now</b> for replica number
 * <b>replica</b>. <b>desc_id</b> needs to have <b>DIGEST_LEN</b> bytes
 * free. Return 0 for success, -1 otherwise. */
int
rend_compute_v2_desc_id(char *desc_id_out, const char *service_id,
                        const char *descriptor_cookie, time_t now,
                        uint8_t replica)
{
  char service_id_binary[REND_SERVICE_ID_LEN];
  char secret_id_part[DIGEST_LEN];
  uint32_t time_period;
  if (!service_id ||
      strlen(service_id) != REND_SERVICE_ID_LEN_BASE32) {
    log_warn(LD_REND, "Could not compute v2 descriptor ID: "
                      "Illegal service ID: %s",
             safe_str(service_id));
    return -1;
  }
  if (replica >= REND_NUMBER_OF_NON_CONSECUTIVE_REPLICAS) {
    log_warn(LD_REND, "Could not compute v2 descriptor ID: "
                      "Replica number out of range: %d", replica);
    return -1;
  }
  /* Convert service ID to binary. */
  if (base32_decode(service_id_binary, REND_SERVICE_ID_LEN,
                    service_id, REND_SERVICE_ID_LEN_BASE32) < 0) {
    log_warn(LD_REND, "Could not compute v2 descriptor ID: "
                      "Illegal characters in service ID: %s",
             safe_str_client(service_id));
    return -1;
  }
  /* Calculate current time-period. */
  time_period = get_time_period(now, 0, service_id_binary);
  /* Calculate secret-id-part = h(time-period | desc-cookie | replica). */
  get_secret_id_part_bytes(secret_id_part, time_period, descriptor_cookie,
                           replica);
  /* Calculate descriptor ID: H(permanent-id | secret-id-part) */
  rend_get_descriptor_id_bytes(desc_id_out, service_id_binary, secret_id_part);
  return 0;
}

/** Encode the introduction points in <b>desc</b> and write the result to a
 * newly allocated string pointed to by <b>encoded</b>. Return 0 for
 * success, -1 otherwise. */
static int
rend_encode_v2_intro_points(char **encoded, rend_service_descriptor_t *desc)
{
  size_t unenc_len;
  char *unenc = NULL;
  size_t unenc_written = 0;
  int i;
  int r = -1;
  /* Assemble unencrypted list of introduction points. */
  unenc_len = smartlist_len(desc->intro_nodes) * 1000; /* too long, but ok. */
  unenc = tor_malloc_zero(unenc_len);
  for (i = 0; i < smartlist_len(desc->intro_nodes); i++) {
    char id_base32[REND_INTRO_POINT_ID_LEN_BASE32 + 1];
    char *onion_key = NULL;
    size_t onion_key_len;
    crypto_pk_t *intro_key;
    char *service_key = NULL;
    char *address = NULL;
    size_t service_key_len;
    int res;
    rend_intro_point_t *intro = smartlist_get(desc->intro_nodes, i);
    /* Obtain extend info with introduction point details. */
    extend_info_t *info = intro->extend_info;
    /* Encode introduction point ID. */
    base32_encode(id_base32, sizeof(id_base32),
                  info->identity_digest, DIGEST_LEN);
    /* Encode onion key. */
    if (crypto_pk_write_public_key_to_string(info->onion_key, &onion_key,
                                             &onion_key_len) < 0) {
      log_warn(LD_REND, "Could not write onion key.");
      goto done;
    }
    /* Encode intro key. */
    intro_key = intro->intro_key;
    if (!intro_key ||
      crypto_pk_write_public_key_to_string(intro_key, &service_key,
                                           &service_key_len) < 0) {
      log_warn(LD_REND, "Could not write intro key.");
      tor_free(onion_key);
      goto done;
    }
    /* Assemble everything for this introduction point. */
    address = tor_addr_to_str_dup(&info->addr);
    res = tor_snprintf(unenc + unenc_written, unenc_len - unenc_written,
                         "introduction-point %s\n"
                         "ip-address %s\n"
                         "onion-port %d\n"
                         "onion-key\n%s"
                         "service-key\n%s",
                       id_base32,
                       address,
                       info->port,
                       onion_key,
                       service_key);
    tor_free(address);
    tor_free(onion_key);
    tor_free(service_key);
    if (res < 0) {
      log_warn(LD_REND, "Not enough space for writing introduction point "
                        "string.");
      goto done;
    }
    /* Update total number of written bytes for unencrypted intro points. */
    unenc_written += res;
  }
  /* Finalize unencrypted introduction points. */
  if (unenc_len < unenc_written + 2) {
    log_warn(LD_REND, "Not enough space for finalizing introduction point "
                      "string.");
    goto done;
  }
  unenc[unenc_written++] = '\n';
  unenc[unenc_written++] = 0;
  *encoded = unenc;
  r = 0;
 done:
  if (r<0)
    tor_free(unenc);
  return r;
}

/** Encrypt the encoded introduction points in <b>encoded</b> using
 * authorization type  'basic' with <b>client_cookies</b> and write the
 * result to a newly allocated string pointed to by <b>encrypted_out</b> of
 * length <b>encrypted_len_out</b>. Return 0 for success, -1 otherwise. */
static int
rend_encrypt_v2_intro_points_basic(char **encrypted_out,
                                   size_t *encrypted_len_out,
                                   const char *encoded,
                                   smartlist_t *client_cookies)
{
  int r = -1, i, pos, enclen, client_blocks;
  size_t len, client_entries_len;
  char *enc = NULL, iv[CIPHER_IV_LEN], *client_part = NULL,
       session_key[CIPHER_KEY_LEN];
  smartlist_t *encrypted_session_keys = NULL;
  crypto_digest_t *digest;
  crypto_cipher_t *cipher;
  tor_assert(encoded);
  tor_assert(client_cookies && smartlist_len(client_cookies) > 0);

  /* Generate session key. */
  crypto_rand(session_key, CIPHER_KEY_LEN);

  /* Determine length of encrypted introduction points including session
   * keys. */
  client_blocks = 1 + ((smartlist_len(client_cookies) - 1) /
                       REND_BASIC_AUTH_CLIENT_MULTIPLE);
  client_entries_len = client_blocks * REND_BASIC_AUTH_CLIENT_MULTIPLE *
                       REND_BASIC_AUTH_CLIENT_ENTRY_LEN;
  len = 2 + client_entries_len + CIPHER_IV_LEN + strlen(encoded);
  if (client_blocks >= 256) {
    log_warn(LD_REND, "Too many clients in introduction point string.");
    goto done;
  }
  enc = tor_malloc_zero(len);
  enc[0] = 0x01; /* type of authorization. */
  enc[1] = (uint8_t)client_blocks;

  /* Encrypt with random session key. */
  enclen = crypto_cipher_encrypt_with_iv(session_key,
      enc + 2 + client_entries_len,
      CIPHER_IV_LEN + strlen(encoded), encoded, strlen(encoded));

  if (enclen < 0) {
    log_warn(LD_REND, "Could not encrypt introduction point string.");
    goto done;
  }
  memcpy(iv, enc + 2 + client_entries_len, CIPHER_IV_LEN);

  /* Encrypt session key for cookies, determine client IDs, and put both
   * in a smartlist. */
  encrypted_session_keys = smartlist_new();
  SMARTLIST_FOREACH_BEGIN(client_cookies, const char *, cookie) {
    client_part = tor_malloc_zero(REND_BASIC_AUTH_CLIENT_ENTRY_LEN);
    /* Encrypt session key. */
    cipher = crypto_cipher_new(cookie);
    if (crypto_cipher_encrypt(cipher, client_part +
                                  REND_BASIC_AUTH_CLIENT_ID_LEN,
                              session_key, CIPHER_KEY_LEN) < 0) {
      log_warn(LD_REND, "Could not encrypt session key for client.");
      crypto_cipher_free(cipher);
      tor_free(client_part);
      goto done;
    }
    crypto_cipher_free(cipher);

    /* Determine client ID. */
    digest = crypto_digest_new();
    crypto_digest_add_bytes(digest, cookie, REND_DESC_COOKIE_LEN);
    crypto_digest_add_bytes(digest, iv, CIPHER_IV_LEN);
    crypto_digest_get_digest(digest, client_part,
                             REND_BASIC_AUTH_CLIENT_ID_LEN);
    crypto_digest_free(digest);

    /* Put both together. */
    smartlist_add(encrypted_session_keys, client_part);
  } SMARTLIST_FOREACH_END(cookie);

  /* Add some fake client IDs and encrypted session keys. */
  for (i = (smartlist_len(client_cookies) - 1) %
           REND_BASIC_AUTH_CLIENT_MULTIPLE;
       i < REND_BASIC_AUTH_CLIENT_MULTIPLE - 1; i++) {
    client_part = tor_malloc_zero(REND_BASIC_AUTH_CLIENT_ENTRY_LEN);
    crypto_rand(client_part, REND_BASIC_AUTH_CLIENT_ENTRY_LEN);
    smartlist_add(encrypted_session_keys, client_part);
  }
  /* Sort smartlist and put elements in result in order. */
  smartlist_sort_digests(encrypted_session_keys);
  pos = 2;
  SMARTLIST_FOREACH(encrypted_session_keys, const char *, entry, {
    memcpy(enc + pos, entry, REND_BASIC_AUTH_CLIENT_ENTRY_LEN);
    pos += REND_BASIC_AUTH_CLIENT_ENTRY_LEN;
  });
  *encrypted_out = enc;
  *encrypted_len_out = len;
  enc = NULL; /* prevent free. */
  r = 0;
 done:
  tor_free(enc);
  if (encrypted_session_keys) {
    SMARTLIST_FOREACH(encrypted_session_keys, char *, d, tor_free(d););
    smartlist_free(encrypted_session_keys);
  }
  return r;
}

/** Encrypt the encoded introduction points in <b>encoded</b> using
 * authorization type 'stealth' with <b>descriptor_cookie</b> of length
 * REND_DESC_COOKIE_LEN and write the result to a newly allocated string
 * pointed to by <b>encrypted_out</b> of length <b>encrypted_len_out</b>.
 * Return 0 for success, -1 otherwise. */
static int
rend_encrypt_v2_intro_points_stealth(char **encrypted_out,
                                     size_t *encrypted_len_out,
                                     const char *encoded,
                                     const char *descriptor_cookie)
{
  int r = -1, enclen;
  char *enc;
  tor_assert(encoded);
  tor_assert(descriptor_cookie);

  enc = tor_malloc_zero(1 + CIPHER_IV_LEN + strlen(encoded));
  enc[0] = 0x02; /* Auth type */
  enclen = crypto_cipher_encrypt_with_iv(descriptor_cookie,
                                         enc + 1,
                                         CIPHER_IV_LEN+strlen(encoded),
                                         encoded, strlen(encoded));
  if (enclen < 0) {
    log_warn(LD_REND, "Could not encrypt introduction point string.");
    goto done;
  }
  *encrypted_out = enc;
  *encrypted_len_out = enclen;
  enc = NULL; /* prevent free */
  r = 0;
 done:
  tor_free(enc);
  return r;
}

/** Attempt to parse the given <b>desc_str</b> and return true if this
 * succeeds, false otherwise. */
static int
rend_desc_v2_is_parsable(rend_encoded_v2_service_descriptor_t *desc)
{
  rend_service_descriptor_t *test_parsed = NULL;
  char test_desc_id[DIGEST_LEN];
  char *test_intro_content = NULL;
  size_t test_intro_size;
  size_t test_encoded_size;
  const char *test_next;
  int res = rend_parse_v2_service_descriptor(&test_parsed, test_desc_id,
                                         &test_intro_content,
                                         &test_intro_size,
                                         &test_encoded_size,
                                         &test_next, desc->desc_str, 1);
  rend_service_descriptor_free(test_parsed);
  tor_free(test_intro_content);
  return (res >= 0);
}

/** Free the storage held by an encoded v2 service descriptor. */
void
rend_encoded_v2_service_descriptor_free(
  rend_encoded_v2_service_descriptor_t *desc)
{
  if (!desc)
    return;
  tor_free(desc->desc_str);
  tor_free(desc);
}

/** Free the storage held by an introduction point info. */
void
rend_intro_point_free(rend_intro_point_t *intro)
{
  if (!intro)
    return;

  extend_info_free(intro->extend_info);
  crypto_pk_free(intro->intro_key);

  if (intro->accepted_intro_rsa_parts != NULL) {
    replaycache_free(intro->accepted_intro_rsa_parts);
  }

  tor_free(intro);
}

/** Encode a set of rend_encoded_v2_service_descriptor_t's for <b>desc</b>
 * at time <b>now</b> using <b>service_key</b>, depending on
 * <b>auth_type</b> a <b>descriptor_cookie</b> and a list of
 * <b>client_cookies</b> (which are both <b>NULL</b> if no client
 * authorization is performed), and <b>period</b> (e.g. 0 for the current
 * period, 1 for the next period, etc.) and add them to the existing list
 * <b>descs_out</b>; return the number of seconds that the descriptors will
 * be found by clients, or -1 if the encoding was not successful. */
int
rend_encode_v2_descriptors(smartlist_t *descs_out,
                           rend_service_descriptor_t *desc, time_t now,
                           uint8_t period, rend_auth_type_t auth_type,
                           crypto_pk_t *client_key,
                           smartlist_t *client_cookies)
{
  char service_id[DIGEST_LEN];
  char service_id_base32[REND_SERVICE_ID_LEN_BASE32+1];
  uint32_t time_period;
  char *ipos_base64 = NULL, *ipos = NULL, *ipos_encrypted = NULL,
       *descriptor_cookie = NULL;
  size_t ipos_len = 0, ipos_encrypted_len = 0;
  int k;
  uint32_t seconds_valid;
  crypto_pk_t *service_key;
  if (!desc) {
    log_warn(LD_BUG, "Could not encode v2 descriptor: No desc given.");
    return -1;
  }
  service_key = (auth_type == REND_STEALTH_AUTH) ? client_key : desc->pk;
  tor_assert(service_key);
  if (auth_type == REND_STEALTH_AUTH) {
    descriptor_cookie = smartlist_get(client_cookies, 0);
    tor_assert(descriptor_cookie);
  }
  /* Obtain service_id from public key. */
  crypto_pk_get_digest(service_key, service_id);
  /* Calculate current time-period. */
  time_period = get_time_period(now, period, service_id);
  /* Determine how many seconds the descriptor will be valid. */
  seconds_valid = period * REND_TIME_PERIOD_V2_DESC_VALIDITY +
                  get_seconds_valid(now, service_id);
  /* Assemble, possibly encrypt, and encode introduction points. */
  if (smartlist_len(desc->intro_nodes) > 0) {
    if (rend_encode_v2_intro_points(&ipos, desc) < 0) {
      log_warn(LD_REND, "Encoding of introduction points did not succeed.");
      return -1;
    }
    switch (auth_type) {
      case REND_NO_AUTH:
        ipos_len = strlen(ipos);
        break;
      case REND_BASIC_AUTH:
        if (rend_encrypt_v2_intro_points_basic(&ipos_encrypted,
                                               &ipos_encrypted_len, ipos,
                                               client_cookies) < 0) {
          log_warn(LD_REND, "Encrypting of introduction points did not "
                            "succeed.");
          tor_free(ipos);
          return -1;
        }
        tor_free(ipos);
        ipos = ipos_encrypted;
        ipos_len = ipos_encrypted_len;
        break;
      case REND_STEALTH_AUTH:
        if (rend_encrypt_v2_intro_points_stealth(&ipos_encrypted,
                                                 &ipos_encrypted_len, ipos,
                                                 descriptor_cookie) < 0) {
          log_warn(LD_REND, "Encrypting of introduction points did not "
                            "succeed.");
          tor_free(ipos);
          return -1;
        }
        tor_free(ipos);
        ipos = ipos_encrypted;
        ipos_len = ipos_encrypted_len;
        break;
      default:
        log_warn(LD_REND|LD_BUG, "Unrecognized authorization type %d",
                 (int)auth_type);
        tor_free(ipos);
        return -1;
    }
    /* Base64-encode introduction points. */
    ipos_base64 = tor_calloc(ipos_len, 2);
    if (base64_encode(ipos_base64, ipos_len * 2, ipos, ipos_len,
                      BASE64_ENCODE_MULTILINE)<0) {
      log_warn(LD_REND, "Could not encode introduction point string to "
               "base64. length=%d", (int)ipos_len);
      tor_free(ipos_base64);
      tor_free(ipos);
      return -1;
    }
    tor_free(ipos);
  }
  /* Encode REND_NUMBER_OF_NON_CONSECUTIVE_REPLICAS descriptors. */
  for (k = 0; k < REND_NUMBER_OF_NON_CONSECUTIVE_REPLICAS; k++) {
    char secret_id_part[DIGEST_LEN];
    char secret_id_part_base32[REND_SECRET_ID_PART_LEN_BASE32 + 1];
    char desc_id_base32[REND_DESC_ID_V2_LEN_BASE32 + 1];
    char *permanent_key = NULL;
    size_t permanent_key_len;
    char published[ISO_TIME_LEN+1];
    int i;
    char protocol_versions_string[16]; /* max len: "0,1,2,3,4,5,6,7\0" */
    size_t protocol_versions_written;
    size_t desc_len;
    char *desc_str = NULL;
    int result = 0;
    size_t written = 0;
    char desc_digest[DIGEST_LEN];
    rend_encoded_v2_service_descriptor_t *enc =
      tor_malloc_zero(sizeof(rend_encoded_v2_service_descriptor_t));
    /* Calculate secret-id-part = h(time-period | cookie | replica). */
    get_secret_id_part_bytes(secret_id_part, time_period, descriptor_cookie,
                             k);
    base32_encode(secret_id_part_base32, sizeof(secret_id_part_base32),
                  secret_id_part, DIGEST_LEN);
    /* Calculate descriptor ID. */
    rend_get_descriptor_id_bytes(enc->desc_id, service_id, secret_id_part);
    base32_encode(desc_id_base32, sizeof(desc_id_base32),
                  enc->desc_id, DIGEST_LEN);
    /* PEM-encode the public key */
    if (crypto_pk_write_public_key_to_string(service_key, &permanent_key,
                                             &permanent_key_len) < 0) {
      log_warn(LD_BUG, "Could not write public key to string.");
      rend_encoded_v2_service_descriptor_free(enc);
      goto err;
    }
    /* Encode timestamp. */
    format_iso_time(published, desc->timestamp);
    /* Write protocol-versions bitmask to comma-separated value string. */
    protocol_versions_written = 0;
    for (i = 0; i < 8; i++) {
      if (desc->protocols & 1 << i) {
        tor_snprintf(protocol_versions_string + protocol_versions_written,
                     16 - protocol_versions_written, "%d,", i);
        protocol_versions_written += 2;
      }
    }
    if (protocol_versions_written)
      protocol_versions_string[protocol_versions_written - 1] = '\0';
    else
      protocol_versions_string[0]= '\0';
    /* Assemble complete descriptor. */
    desc_len = 2000 + smartlist_len(desc->intro_nodes) * 1000; /* far too long,
                                                                  but okay.*/
    enc->desc_str = desc_str = tor_malloc_zero(desc_len);
    result = tor_snprintf(desc_str, desc_len,
             "rendezvous-service-descriptor %s\n"
             "version 2\n"
             "permanent-key\n%s"
             "secret-id-part %s\n"
             "publication-time %s\n"
             "protocol-versions %s\n",
        desc_id_base32,
        permanent_key,
        secret_id_part_base32,
        published,
        protocol_versions_string);
    tor_free(permanent_key);
    if (result < 0) {
      log_warn(LD_BUG, "Descriptor ran out of room.");
      rend_encoded_v2_service_descriptor_free(enc);
      goto err;
    }
    written = result;
    /* Add introduction points. */
    if (ipos_base64) {
      result = tor_snprintf(desc_str + written, desc_len - written,
                            "introduction-points\n"
                            "-----BEGIN MESSAGE-----\n%s"
                            "-----END MESSAGE-----\n",
                            ipos_base64);
      if (result < 0) {
        log_warn(LD_BUG, "could not write introduction points.");
        rend_encoded_v2_service_descriptor_free(enc);
        goto err;
      }
      written += result;
    }
    /* Add signature. */
    strlcpy(desc_str + written, "signature\n", desc_len - written);
    written += strlen(desc_str + written);
    if (crypto_digest(desc_digest, desc_str, written) < 0) {
      log_warn(LD_BUG, "could not create digest.");
      rend_encoded_v2_service_descriptor_free(enc);
      goto err;
    }
    if (router_append_dirobj_signature(desc_str + written,
                                       desc_len - written,
                                       desc_digest, DIGEST_LEN,
                                       service_key) < 0) {
      log_warn(LD_BUG, "Couldn't sign desc.");
      rend_encoded_v2_service_descriptor_free(enc);
      goto err;
    }
    written += strlen(desc_str+written);
    if (written+2 > desc_len) {
        log_warn(LD_BUG, "Could not finish desc.");
        rend_encoded_v2_service_descriptor_free(enc);
        goto err;
    }
    desc_str[written++] = 0;
    /* Check if we can parse our own descriptor. */
    if (!rend_desc_v2_is_parsable(enc)) {
      log_warn(LD_BUG, "Could not parse my own descriptor: %s", desc_str);
      rend_encoded_v2_service_descriptor_free(enc);
      goto err;
    }
    smartlist_add(descs_out, enc);
    /* Add the uploaded descriptor to the local service's descriptor cache */
    rend_cache_store_v2_desc_as_service(enc->desc_str);
    base32_encode(service_id_base32, sizeof(service_id_base32),
          service_id, REND_SERVICE_ID_LEN);
    control_event_hs_descriptor_created(service_id_base32, desc_id_base32, k);
  }

  log_info(LD_REND, "Successfully encoded a v2 descriptor and "
                    "confirmed that it is parsable.");
  goto done;

 err:
  SMARTLIST_FOREACH(descs_out, rend_encoded_v2_service_descriptor_t *, d,
                    rend_encoded_v2_service_descriptor_free(d););
  smartlist_clear(descs_out);
  seconds_valid = -1;

 done:
  tor_free(ipos_base64);
  return seconds_valid;
}

/** Sets <b>out</b> to the first 10 bytes of the digest of <b>pk</b>,
 * base32 encoded.  NUL-terminates out.  (We use this string to
 * identify services in directory requests and .onion URLs.)
 */
int
rend_get_service_id(crypto_pk_t *pk, char *out)
{
  char buf[DIGEST_LEN];
  tor_assert(pk);
  if (crypto_pk_get_digest(pk, buf) < 0)
    return -1;
  base32_encode(out, REND_SERVICE_ID_LEN_BASE32+1, buf, REND_SERVICE_ID_LEN);
  return 0;
}

/** Return true iff <b>query</b> is a syntactically valid service ID (as
 * generated by rend_get_service_id).  */
int
rend_valid_service_id(const char *query)
{
  if (strlen(query) != REND_SERVICE_ID_LEN_BASE32)
    return 0;

  if (strspn(query, BASE32_CHARS) != REND_SERVICE_ID_LEN_BASE32)
    return 0;

  return 1;
}

/** Return true iff <b>query</b> is a syntactically valid descriptor ID.
 * (as generated by rend_get_descriptor_id_bytes). */
int
rend_valid_descriptor_id(const char *query)
{
  if (strlen(query) != REND_DESC_ID_V2_LEN_BASE32) {
    goto invalid;
  }
  if (strspn(query, BASE32_CHARS) != REND_DESC_ID_V2_LEN_BASE32) {
    goto invalid;
  }

  return 1;

 invalid:
  return 0;
}

/** Return true iff <b>client_name</b> is a syntactically valid name
 * for rendezvous client authentication. */
int
rend_valid_client_name(const char *client_name)
{
  size_t len = strlen(client_name);
  if (len < 1 || len > REND_CLIENTNAME_MAX_LEN) {
    return 0;
  }
  if (strspn(client_name, REND_LEGAL_CLIENTNAME_CHARACTERS) != len) {
    return 0;
  }

  return 1;
}

/** Called when we get a rendezvous-related relay cell on circuit
 * <b>circ</b>.  Dispatch on rendezvous relay command. */
void
rend_process_relay_cell(circuit_t *circ, const crypt_path_t *layer_hint,
                        int command, size_t length,
                        const uint8_t *payload)
{
  or_circuit_t *or_circ = NULL;
  origin_circuit_t *origin_circ = NULL;
  int r = -2;
  if (CIRCUIT_IS_ORIGIN(circ)) {
    origin_circ = TO_ORIGIN_CIRCUIT(circ);
    if (!layer_hint || layer_hint != origin_circ->cpath->prev) {
      log_fn(LOG_PROTOCOL_WARN, LD_APP,
             "Relay cell (rend purpose %d) from wrong hop on origin circ",
             command);
      origin_circ = NULL;
    }
  } else {
    or_circ = TO_OR_CIRCUIT(circ);
  }

  switch (command) {
    case RELAY_COMMAND_ESTABLISH_INTRO:
      if (or_circ)
        r = rend_mid_establish_intro(or_circ,payload,length);
      break;
    case RELAY_COMMAND_ESTABLISH_RENDEZVOUS:
      if (or_circ)
        r = rend_mid_establish_rendezvous(or_circ,payload,length);
      break;
    case RELAY_COMMAND_INTRODUCE1:
      if (or_circ)
        r = rend_mid_introduce(or_circ,payload,length);
      break;
    case RELAY_COMMAND_INTRODUCE2:
      if (origin_circ)
        r = rend_service_receive_introduction(origin_circ,payload,length);
      break;
    case RELAY_COMMAND_INTRODUCE_ACK:
      if (origin_circ)
        r = rend_client_introduction_acked(origin_circ,payload,length);
      break;
    case RELAY_COMMAND_RENDEZVOUS1:
      if (or_circ)
        r = rend_mid_rendezvous(or_circ,payload,length);
      break;
    case RELAY_COMMAND_RENDEZVOUS2:
      if (origin_circ)
        r = rend_client_receive_rendezvous(origin_circ,payload,length);
      break;
    case RELAY_COMMAND_INTRO_ESTABLISHED:
      if (origin_circ)
        r = rend_service_intro_established(origin_circ,payload,length);
      break;
    case RELAY_COMMAND_RENDEZVOUS_ESTABLISHED:
      if (origin_circ)
        r = rend_client_rendezvous_acked(origin_circ,payload,length);
      break;
    default:
      tor_fragile_assert();
  }

  if (r == -2)
    log_info(LD_PROTOCOL, "Dropping cell (type %d) for wrong circuit type.",
             command);
}

/** Allocate and return a new rend_data_t with the same
 * contents as <b>query</b>. */
rend_data_t *
rend_data_dup(const rend_data_t *data)
{
  rend_data_t *data_dup;
  tor_assert(data);
  data_dup = tor_memdup(data, sizeof(rend_data_t));
  data_dup->hsdirs_fp = smartlist_new();
  SMARTLIST_FOREACH(data->hsdirs_fp, char *, fp,
                    smartlist_add(data_dup->hsdirs_fp,
                                  tor_memdup(fp, DIGEST_LEN)));
  return data_dup;
}

/** Compute descriptor ID for each replicas and save them. A valid onion
 * address must be present in the <b>rend_data</b>.
 *
 * Return 0 on success else -1. */
static int
compute_desc_id(rend_data_t *rend_data)
{
  int ret = 0;
  unsigned replica;
  time_t now = time(NULL);

  tor_assert(rend_data);

  /* Compute descriptor ID for each replicas. */
  for (replica = 0; replica < ARRAY_LENGTH(rend_data->descriptor_id);
       replica++) {
    ret = rend_compute_v2_desc_id(rend_data->descriptor_id[replica],
                                  rend_data->onion_address,
                                  rend_data->descriptor_cookie,
                                  now, replica);
    if (ret < 0) {
      goto end;
    }
  }

 end:
  return ret;
}

/** Allocate and initialize a rend_data_t object for a service using the
 * given arguments. Only the <b>onion_address</b> is not optional.
 *
 * Return a valid rend_data_t pointer. */
rend_data_t *
rend_data_service_create(const char *onion_address, const char *pk_digest,
                         const uint8_t *cookie, rend_auth_type_t auth_type)
{
  rend_data_t *rend_data = tor_malloc_zero(sizeof(*rend_data));

  /* We need at least one else the call is wrong. */
  tor_assert(onion_address != NULL);

  if (pk_digest) {
    memcpy(rend_data->rend_pk_digest, pk_digest,
           sizeof(rend_data->rend_pk_digest));
  }
  if (cookie) {
    memcpy(rend_data->rend_cookie, cookie,
           sizeof(rend_data->rend_cookie));
  }

  strlcpy(rend_data->onion_address, onion_address,
          sizeof(rend_data->onion_address));
  rend_data->auth_type = auth_type;
  /* Won't be used but still need to initialize it for rend_data dup and
   * free. */
  rend_data->hsdirs_fp = smartlist_new();

  return rend_data;
}

/** Allocate and initialize a rend_data_t object for a client request using
 * the given arguments.  Either an onion address or a descriptor ID is
 * needed. Both can be given but only the onion address will be used to make
 * the descriptor fetch.
 *
 * Return a valid rend_data_t pointer or NULL on error meaning the
 * descriptor IDs couldn't be computed from the given data. */
rend_data_t *
rend_data_client_create(const char *onion_address, const char *desc_id,
                        const char *cookie, rend_auth_type_t auth_type)
{
  rend_data_t *rend_data = tor_malloc_zero(sizeof(*rend_data));

  /* We need at least one else the call is wrong. */
  tor_assert(onion_address != NULL || desc_id != NULL);

  if (cookie) {
    memcpy(rend_data->descriptor_cookie, cookie,
           sizeof(rend_data->descriptor_cookie));
  }
  if (desc_id) {
    memcpy(rend_data->desc_id_fetch, desc_id,
           sizeof(rend_data->desc_id_fetch));
  }
  if (onion_address) {
    strlcpy(rend_data->onion_address, onion_address,
            sizeof(rend_data->onion_address));
    if (compute_desc_id(rend_data) < 0) {
      goto error;
    }
  }

  rend_data->auth_type = auth_type;
  rend_data->hsdirs_fp = smartlist_new();

  return rend_data;

 error:
  rend_data_free(rend_data);
  return NULL;
}

<<<<<<< HEAD
/** Determine the routers that are responsible for <b>id</b> (binary) and
 * add pointers to those routers' routerstatus_t to <b>responsible_dirs</b>.
 * Return -1 if we're returning an empty smartlist, else return 0.
 */
int
hid_serv_get_responsible_directories(smartlist_t *responsible_dirs,
                                     const char *id)
{
  int start, found, n_added = 0, i;
  networkstatus_t *c = networkstatus_get_latest_consensus();
  if (!c || !smartlist_len(c->routerstatus_list)) {
    log_warn(LD_REND, "We don't have a consensus, so we can't perform v2 "
             "rendezvous operations.");
    return -1;
  }
  tor_assert(id);
  start = networkstatus_vote_find_entry_idx(c, id, &found);
  if (start == smartlist_len(c->routerstatus_list)) start = 0;
  i = start;
  do {
    routerstatus_t *r = smartlist_get(c->routerstatus_list, i);
    if (r->is_hs_dir) {
      smartlist_add(responsible_dirs, r);
      if (++n_added == REND_NUMBER_OF_CONSECUTIVE_REPLICAS)
        return 0;
    }
    if (++i == smartlist_len(c->routerstatus_list))
      i = 0;
  } while (i != start);

  /* Even though we don't have the desired number of hidden service
   * directories, be happy if we got any. */
  return smartlist_len(responsible_dirs) ? 0 : -1;
=======
/* Length of the 'extended' auth cookie used to encode auth type before
 * base64 encoding. */
#define REND_DESC_COOKIE_LEN_EXT (REND_DESC_COOKIE_LEN + 1)
/* Length of the zero-padded auth cookie when base64 encoded. These two
 * padding bytes always (A=) are stripped off of the returned cookie. */
#define REND_DESC_COOKIE_LEN_EXT_BASE64 (REND_DESC_COOKIE_LEN_BASE64 + 2)

/** Encode a client authorization descriptor cookie.
 * The result of this function is suitable for use in the HidServAuth
 * option.  The trailing padding characters are removed, and the
 * auth type is encoded into the cookie.
 *
 * Returns a new base64-encoded cookie. This function cannot fail.
 * The caller is responsible for freeing the returned value.
 */
char *
rend_auth_encode_cookie(const uint8_t *cookie_in, rend_auth_type_t auth_type)
{
  uint8_t extended_cookie[REND_DESC_COOKIE_LEN_EXT];
  char *cookie_out = tor_malloc_zero(REND_DESC_COOKIE_LEN_EXT_BASE64 + 1);
  int re;

  tor_assert(cookie_in);

  memcpy(extended_cookie, cookie_in, REND_DESC_COOKIE_LEN);
  extended_cookie[REND_DESC_COOKIE_LEN] = ((int)auth_type - 1) << 4;
  re = base64_encode(cookie_out, REND_DESC_COOKIE_LEN_EXT_BASE64 + 1,
                     (const char *) extended_cookie, REND_DESC_COOKIE_LEN_EXT,
                     0);
  tor_assert(re == REND_DESC_COOKIE_LEN_EXT_BASE64);

  /* Remove the trailing 'A='.  Auth type is encoded in the high bits
   * of the last byte, so the last base64 character will always be zero
   * (A).  This is subtly different behavior from base64_encode_nopad. */
  cookie_out[REND_DESC_COOKIE_LEN_BASE64] = '\0';
  memwipe(extended_cookie, 0, sizeof(extended_cookie));
  return cookie_out;
}

/** Decode a base64-encoded client authorization descriptor cookie.
 * The descriptor_cookie can be truncated to REND_DESC_COOKIE_LEN_BASE64
 * characters (as given to clients), or may include the two padding
 * characters (as stored by the service).
 *
 * The result is stored in REND_DESC_COOKIE_LEN bytes of cookie_out.
 * The rend_auth_type_t decoded from the cookie is stored in the
 * optional auth_type_out parameter.
 *
 * Return 0 on success, or -1 on error.  The caller is responsible for
 * freeing the returned err_msg.
 */
int
rend_auth_decode_cookie(const char *cookie_in, uint8_t *cookie_out,
                        rend_auth_type_t *auth_type_out, char **err_msg_out)
{
  uint8_t descriptor_cookie_decoded[REND_DESC_COOKIE_LEN_EXT + 1] = { 0 };
  char descriptor_cookie_base64ext[REND_DESC_COOKIE_LEN_EXT_BASE64 + 1];
  const char *descriptor_cookie = cookie_in;
  char *err_msg = NULL;
  int auth_type_val = 0;
  int res = -1;
  int decoded_len;

  size_t len = strlen(descriptor_cookie);
  if (len == REND_DESC_COOKIE_LEN_BASE64) {
    /* Add a trailing zero byte to make base64-decoding happy. */
    tor_snprintf(descriptor_cookie_base64ext,
                 sizeof(descriptor_cookie_base64ext),
                 "%sA=", descriptor_cookie);
    descriptor_cookie = descriptor_cookie_base64ext;
  } else if (len != REND_DESC_COOKIE_LEN_EXT_BASE64) {
    tor_asprintf(&err_msg, "Authorization cookie has wrong length: %s",
                 escaped(cookie_in));
    goto err;
  }

  decoded_len = base64_decode((char *) descriptor_cookie_decoded,
                              sizeof(descriptor_cookie_decoded),
                              descriptor_cookie,
                              REND_DESC_COOKIE_LEN_EXT_BASE64);
  if (decoded_len != REND_DESC_COOKIE_LEN &&
      decoded_len != REND_DESC_COOKIE_LEN_EXT) {
    tor_asprintf(&err_msg, "Authorization cookie has invalid characters: %s",
                 escaped(cookie_in));
    goto err;
  }

  if (auth_type_out) {
    auth_type_val = (descriptor_cookie_decoded[REND_DESC_COOKIE_LEN] >> 4) + 1;
    if (auth_type_val < 1 || auth_type_val > 2) {
      tor_asprintf(&err_msg, "Authorization cookie type is unknown: %s",
                   escaped(cookie_in));
      goto err;
    }
    *auth_type_out = auth_type_val == 1 ? REND_BASIC_AUTH : REND_STEALTH_AUTH;
  }

  memcpy(cookie_out, descriptor_cookie_decoded, REND_DESC_COOKIE_LEN);
  res = 0;
 err:
  if (err_msg_out) {
    *err_msg_out = err_msg;
  } else {
    tor_free(err_msg);
  }
  memwipe(descriptor_cookie_decoded, 0, sizeof(descriptor_cookie_decoded));
  memwipe(descriptor_cookie_base64ext, 0, sizeof(descriptor_cookie_base64ext));
  return res;
>>>>>>> 162aa14e
}
<|MERGE_RESOLUTION|>--- conflicted
+++ resolved
@@ -922,7 +922,6 @@
   return NULL;
 }
 
-<<<<<<< HEAD
 /** Determine the routers that are responsible for <b>id</b> (binary) and
  * add pointers to those routers' routerstatus_t to <b>responsible_dirs</b>.
  * Return -1 if we're returning an empty smartlist, else return 0.
@@ -956,7 +955,8 @@
   /* Even though we don't have the desired number of hidden service
    * directories, be happy if we got any. */
   return smartlist_len(responsible_dirs) ? 0 : -1;
-=======
+}
+
 /* Length of the 'extended' auth cookie used to encode auth type before
  * base64 encoding. */
 #define REND_DESC_COOKIE_LEN_EXT (REND_DESC_COOKIE_LEN + 1)
@@ -1065,5 +1065,5 @@
   memwipe(descriptor_cookie_decoded, 0, sizeof(descriptor_cookie_decoded));
   memwipe(descriptor_cookie_base64ext, 0, sizeof(descriptor_cookie_base64ext));
   return res;
->>>>>>> 162aa14e
-}
+}
+
