--- conflicted
+++ resolved
@@ -1423,19 +1423,11 @@
 #define DIR_503_TIMEOUT (60*60)
 
 /** Pick a random running valid directory server/mirror from our
- * routerlist.  Arguments are as for router_pick_directory_server(), except
-<<<<<<< HEAD
- * that RETRY_IF_NO_SERVERS is ignored.
-=======
- * that RETRY_IF_NO_SERVERS is ignored, and:
- *
- * If the PDS_PREFER_TUNNELED_DIR_CONNS_ flag is set, prefer directory servers
- * that we can use with BEGINDIR.
+ * routerlist.  Arguments are as for router_pick_directory_server(), except:
  *
  * If <b>n_busy_out</b> is provided, set *<b>n_busy_out</b> to the number of
  * directories that we excluded for no other reason than
  * PDS_NO_EXISTING_SERVERDESC_FETCH or PDS_NO_EXISTING_MICRODESC_FETCH.
->>>>>>> ac9b0a31
  */
 static const routerstatus_t *
 router_pick_directory_server_impl(dirinfo_type_t type, int flags,
@@ -1448,20 +1440,12 @@
   smartlist_t *overloaded_direct, *overloaded_tunnel;
   time_t now = time(NULL);
   const networkstatus_t *consensus = networkstatus_get_latest_consensus();
-<<<<<<< HEAD
-  int requireother = ! (flags & PDS_ALLOW_SELF);
-  int fascistfirewall = ! (flags & PDS_IGNORE_FASCISTFIREWALL);
-  int for_guard = (flags & PDS_FOR_GUARD);
-  int try_excluding = 1, n_excluded = 0;
-=======
   const int requireother = ! (flags & PDS_ALLOW_SELF);
   const int fascistfirewall = ! (flags & PDS_IGNORE_FASCISTFIREWALL);
-  const int prefer_tunnel = (flags & PDS_PREFER_TUNNELED_DIR_CONNS_);
   const int no_serverdesc_fetching = (flags & PDS_NO_EXISTING_SERVERDESC_FETCH);
   const int no_microdesc_fetching = (flags & PDS_NO_EXISTING_MICRODESC_FETCH);
   const int for_guard = (flags & PDS_FOR_GUARD);
   int try_excluding = 1, n_excluded = 0, n_busy = 0;
->>>>>>> ac9b0a31
 
   if (!consensus)
     return NULL;
@@ -4321,8 +4305,7 @@
   }
   /* If we're going to tunnel our connections, we can ask for a lot more
    * in a request. */
-  if (options->TunnelDirConns &&
-      !directory_fetches_from_authorities(options)) {
+  if (!directory_fetches_from_authorities(options)) {
     max = 500;
   }
   return max;
