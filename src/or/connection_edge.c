--- conflicted
+++ resolved
@@ -2454,20 +2454,11 @@
        ap_conn->sending_optimistic_data) &&
       connection_ap_supports_optimistic_data(ap_conn)) {
     log_info(LD_APP, "Sending up to %ld + %ld bytes of queued-up data",
-<<<<<<< HEAD
-             (long)connection_get_inbuf_len(TO_CONN(ap_conn)),
-             ap_conn->sending_optimistic_data ?
-                 (long)generic_buffer_len(ap_conn->sending_optimistic_data) :
-                 0);
-    if (connection_edge_package_raw_inbuf(ap_conn, 1, NULL) < 0) {
-      connection_mark_for_close(TO_CONN(ap_conn));
-=======
-             connection_get_inbuf_len(base_conn),
+             (long)connection_get_inbuf_len(base_conn),
 	     ap_conn->sending_optimistic_data ?
-		generic_buffer_len(ap_conn->sending_optimistic_data) : 0);
+               (long)generic_buffer_len(ap_conn->sending_optimistic_data) : 0);
     if (connection_edge_package_raw_inbuf(edge_conn, 1, NULL) < 0) {
       connection_mark_for_close(base_conn);
->>>>>>> 569fe936
     }
   }
 
@@ -3353,7 +3344,6 @@
     return BAD_HOSTNAME;
 }
 
-<<<<<<< HEAD
 /** Return true iff the (possibly NULL) <b>alen</b>-byte chunk of memory at
  * <b>a</b> is equal to the (possibly NULL) <b>blen</b>-byte chunk of memory
  * at <b>b</b>. */
@@ -3363,55 +3353,12 @@
   if (a == NULL) {
     return (b == NULL);
   } else if (b == NULL) {
-=======
-/** Return true iff <b>a</b> and <b>b</b> have isolation rules and fields that
- * make it permissible to put them on the same circuit.*/
-int
-connection_edge_streams_are_compatible(const entry_connection_t *a,
-                                       const entry_connection_t *b)
-{
-  const uint8_t iso = a->isolation_flags | b->isolation_flags;
-
-  if (! a->original_dest_address) {
-    log_warn(LD_BUG, "Reached connection_edge_streams_are_compatible without "
-             "having set a->original_dest_address");
-    ((entry_connection_t*)a)->original_dest_address =
-      tor_strdup(a->socks_request->address);
-  }
-  if (! b->original_dest_address) {
-    log_warn(LD_BUG, "Reached connection_edge_streams_are_compatible without "
-             "having set b->original_dest_address");
-    ((entry_connection_t*)b)->original_dest_address =
-      tor_strdup(a->socks_request->address);
-  }
-
-  if (iso & ISO_STREAM)
-    return 0;
-
-  if ((iso & ISO_DESTPORT) && a->socks_request->port != b->socks_request->port)
->>>>>>> 569fe936
     return 0;
   } else if (alen != blen) {
     return 0;
-<<<<<<< HEAD
   } else {
     return tor_memeq(a, b, alen);
   }
-=======
-  if ((iso & ISO_CLIENTPROTO) &&
-      (ENTRY_TO_CONN(a)->type != ENTRY_TO_CONN(b)->type ||
-       a->socks_request->socks_version != b->socks_request->socks_version))
-    return 0;
-  if ((iso & ISO_CLIENTADDR) &&
-      !tor_addr_eq(&ENTRY_TO_CONN(a)->addr, &ENTRY_TO_CONN(b)->addr))
-    return 0;
-  if ((iso & ISO_SESSIONGRP) && a->session_group != b->session_group)
-    return 0;
-  if ((iso & ISO_NYM_EPOCH) && a->nym_epoch != b->nym_epoch)
-    return 0;
-
-  return 1;
->>>>>>> 569fe936
 }
 
 /**
@@ -3450,7 +3397,7 @@
 
   if ((iso & ISO_STREAM) &&
       (circ->associated_isolated_stream_global_id !=
-       TO_CONN(conn)->global_identifier))
+       ENTRY_TO_CONN(conn)->global_identifier))
     return 0;
 
   if ((iso & ISO_DESTPORT) && conn->socks_request->port != circ->dest_port)
@@ -3465,11 +3412,7 @@
                    circ->socks_password, circ->socks_password_len)))
     return 0;
   if ((iso & ISO_CLIENTPROTO) &&
-<<<<<<< HEAD
       (conn->socks_request->listener_type != circ->client_proto_type ||
-=======
-      (ENTRY_TO_CONN(conn)->type != circ->client_proto_type ||
->>>>>>> 569fe936
        conn->socks_request->socks_version != circ->client_proto_socksver))
     return 0;
   if ((iso & ISO_CLIENTADDR) &&
@@ -3508,14 +3451,10 @@
     if (dry_run)
       return -1;
     circ->associated_isolated_stream_global_id =
-      TO_CONN(conn)->global_identifier;
+      ENTRY_TO_CONN(conn)->global_identifier;
     circ->dest_port = conn->socks_request->port;
     circ->dest_address = tor_strdup(conn->original_dest_address);
-<<<<<<< HEAD
     circ->client_proto_type = conn->socks_request->listener_type;
-=======
-    circ->client_proto_type = ENTRY_TO_CONN(conn)->type;
->>>>>>> 569fe936
     circ->client_proto_socksver = conn->socks_request->socks_version;
     tor_addr_copy(&circ->client_addr, &ENTRY_TO_CONN(conn)->addr);
     circ->session_group = conn->session_group;
@@ -3540,11 +3479,7 @@
         !memeq_opt(sr->password, sr->passwordlen,
                    circ->socks_password, circ->socks_password_len))
       mixed |= ISO_SOCKSAUTH;
-<<<<<<< HEAD
     if ((conn->socks_request->listener_type != circ->client_proto_type ||
-=======
-    if ((ENTRY_TO_CONN(conn)->type != circ->client_proto_type ||
->>>>>>> 569fe936
          conn->socks_request->socks_version != circ->client_proto_socksver))
       mixed |= ISO_CLIENTPROTO;
     if (!tor_addr_eq(&ENTRY_TO_CONN(conn)->addr, &circ->client_addr))
