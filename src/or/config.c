--- conflicted
+++ resolved
@@ -2700,7 +2700,6 @@
     options->LearnCircuitBuildTimeout = 0;
   }
 
-<<<<<<< HEAD
   if (options->Tor2webMode && options->UseEntryGuards) {
     /* tor2web mode clients do not (and should not) use entry guards
      * in any meaningful way.  Further, tor2web mode causes the hidden
@@ -2724,12 +2723,8 @@
              "http://freehaven.net/anonbib/#hs-attack06 for details.");
   }
 
-  if (!(options->LearnCircuitBuildTimeout) &&
-        options->CircuitBuildTimeout < RECOMMENDED_MIN_CIRCUIT_BUILD_TIMEOUT) {
-=======
   if (!options->LearnCircuitBuildTimeout && options->CircuitBuildTimeout &&
       options->CircuitBuildTimeout < RECOMMENDED_MIN_CIRCUIT_BUILD_TIMEOUT) {
->>>>>>> b9a8f8c1
     log_warn(LD_CONFIG,
         "CircuitBuildTimeout is shorter (%d seconds) than the recommended "
         "minimum (%d seconds), and LearnCircuitBuildTimeout is disabled.  "
