/* Copyright (c) 2001 Matej Pfajfar.
 * Copyright (c) 2001-2004, Roger Dingledine.
 * Copyright (c) 2004-2006, Roger Dingledine, Nick Mathewson.
 * Copyright (c) 2007-2017, The Tor Project, Inc. */
/* See LICENSE for licensing information */

/**
 * \file command.c
 * \brief Functions for processing incoming cells.
 *
 * When we receive a cell from a client or a relay, it arrives on some
 * channel, and tells us what to do with it. In this module, we dispatch based
 * on the cell type using the functions command_process_cell() and
 * command_process_var_cell(), and deal with the cell accordingly.  (These
 * handlers are installed on a channel with the command_setup_channel()
 * function.)
 *
 * Channels have a chance to handle some cell types on their own before they
 * are ever passed here --- typically, they do this for cells that are
 * specific to a given channel type.  For example, in channeltls.c, the cells
 * for the initial connection handshake are handled before we get here.  (Of
 * course, the fact that there _is_ only one channel type for now means that
 * we may have gotten the factoring wrong here.)
 *
 * Handling other cell types is mainly farmed off to other modules, after
 * initial sanity-checking.  CREATE* cells are handled ultimately in onion.c,
 * CREATED* cells trigger circuit creation in circuitbuild.c, DESTROY cells
 * are handled here (since they're simple), and RELAY cells, in all their
 * complexity, are passed off to relay.c.
 **/

/* In-points to command.c:
 *
 * - command_process_cell(), called from
 *   incoming cell handlers of channel_t instances;
 *   callbacks registered in command_setup_channel(),
 *   called when channels are created in circuitbuild.c
 */
#include "or.h"
#include "channel.h"
#include "circuitbuild.h"
#include "circuitlist.h"
#include "command.h"
#include "connection.h"
#include "connection_or.h"
#include "config.h"
#include "control.h"
#include "cpuworker.h"
#include "hibernate.h"
#include "nodelist.h"
#include "onion.h"
#include "rephist.h"
#include "relay.h"
#include "router.h"
#include "routerlist.h"

/** How many CELL_CREATE cells have we received, ever? */
uint64_t stats_n_create_cells_processed = 0;
/** How many CELL_CREATED cells have we received, ever? */
uint64_t stats_n_created_cells_processed = 0;
/** How many CELL_RELAY cells have we received, ever? */
uint64_t stats_n_relay_cells_processed = 0;
/** How many CELL_DESTROY cells have we received, ever? */
uint64_t stats_n_destroy_cells_processed = 0;

/* Handle an incoming channel */
static void command_handle_incoming_channel(channel_listener_t *listener,
                                            channel_t *chan);

/* These are the main functions for processing cells */
static void command_process_create_cell(cell_t *cell, channel_t *chan);
static void command_process_created_cell(cell_t *cell, channel_t *chan);
static void command_process_relay_cell(cell_t *cell, channel_t *chan);
static void command_process_destroy_cell(cell_t *cell, channel_t *chan);

/** Convert the cell <b>command</b> into a lower-case, human-readable
 * string. */
const char *
cell_command_to_string(uint8_t command)
{
  switch (command) {
    case CELL_PADDING: return "padding";
    case CELL_CREATE: return "create";
    case CELL_CREATED: return "created";
    case CELL_RELAY: return "relay";
    case CELL_DESTROY: return "destroy";
    case CELL_CREATE_FAST: return "create_fast";
    case CELL_CREATED_FAST: return "created_fast";
    case CELL_VERSIONS: return "versions";
    case CELL_NETINFO: return "netinfo";
    case CELL_RELAY_EARLY: return "relay_early";
    case CELL_CREATE2: return "create2";
    case CELL_CREATED2: return "created2";
    case CELL_VPADDING: return "vpadding";
    case CELL_CERTS: return "certs";
    case CELL_AUTH_CHALLENGE: return "auth_challenge";
    case CELL_AUTHENTICATE: return "authenticate";
    case CELL_AUTHORIZE: return "authorize";
    default: return "unrecognized";
  }
}

#ifdef KEEP_TIMING_STATS
/** This is a wrapper function around the actual function that processes the
 * <b>cell</b> that just arrived on <b>conn</b>. Increment <b>*time</b>
 * by the number of microseconds used by the call to <b>*func(cell, conn)</b>.
 */
static void
command_time_process_cell(cell_t *cell, channel_t *chan, int *time,
                               void (*func)(cell_t *, channel_t *))
{
  struct timeval start, end;
  long time_passed;

  tor_gettimeofday(&start);

  (*func)(cell, chan);

  tor_gettimeofday(&end);
  time_passed = tv_udiff(&start, &end) ;

  if (time_passed > 10000) { /* more than 10ms */
    log_debug(LD_OR,"That call just took %ld ms.",time_passed/1000);
  }
  if (time_passed < 0) {
    log_info(LD_GENERAL,"That call took us back in time!");
    time_passed = 0;
  }
  *time += time_passed;
}
#endif

/** Process a <b>cell</b> that was just received on <b>chan</b>. Keep internal
 * statistics about how many of each cell we've processed so far
 * this second, and the total number of microseconds it took to
 * process each type of cell.
 */
void
command_process_cell(channel_t *chan, cell_t *cell)
{
#ifdef KEEP_TIMING_STATS
  /* how many of each cell have we seen so far this second? needs better
   * name. */
  static int num_create=0, num_created=0, num_relay=0, num_destroy=0;
  /* how long has it taken to process each type of cell? */
  static int create_time=0, created_time=0, relay_time=0, destroy_time=0;
  static time_t current_second = 0; /* from previous calls to time */

  time_t now = time(NULL);

  if (now > current_second) { /* the second has rolled over */
    /* print stats */
    log_info(LD_OR,
         "At end of second: %d creates (%d ms), %d createds (%d ms), "
         "%d relays (%d ms), %d destroys (%d ms)",
         num_create, create_time/1000,
         num_created, created_time/1000,
         num_relay, relay_time/1000,
         num_destroy, destroy_time/1000);

    /* zero out stats */
    num_create = num_created = num_relay = num_destroy = 0;
    create_time = created_time = relay_time = destroy_time = 0;

    /* remember which second it is, for next time */
    current_second = now;
  }
#endif

#ifdef KEEP_TIMING_STATS
#define PROCESS_CELL(tp, cl, cn) STMT_BEGIN {                   \
    ++num ## tp;                                                \
    command_time_process_cell(cl, cn, & tp ## time ,            \
                              command_process_ ## tp ## _cell);  \
  } STMT_END
#else
#define PROCESS_CELL(tp, cl, cn) command_process_ ## tp ## _cell(cl, cn)
#endif

  switch (cell->command) {
    case CELL_CREATE:
    case CELL_CREATE_FAST:
    case CELL_CREATE2:
      ++stats_n_create_cells_processed;
      PROCESS_CELL(create, cell, chan);
      break;
    case CELL_CREATED:
    case CELL_CREATED_FAST:
    case CELL_CREATED2:
      ++stats_n_created_cells_processed;
      PROCESS_CELL(created, cell, chan);
      break;
    case CELL_RELAY:
    case CELL_RELAY_EARLY:
      ++stats_n_relay_cells_processed;
      PROCESS_CELL(relay, cell, chan);
      break;
    case CELL_DESTROY:
      ++stats_n_destroy_cells_processed;
      PROCESS_CELL(destroy, cell, chan);
      break;
    default:
      log_fn(LOG_INFO, LD_PROTOCOL,
             "Cell of unknown or unexpected type (%d) received.  "
             "Dropping.",
             cell->command);
      break;
  }
}

/** Process an incoming var_cell from a channel; in the current protocol all
 * the var_cells are handshake-related and handled below the channel layer,
 * so this just logs a warning and drops the cell.
 */

void
command_process_var_cell(channel_t *chan, var_cell_t *var_cell)
{
  tor_assert(chan);
  tor_assert(var_cell);

  log_info(LD_PROTOCOL,
           "Received unexpected var_cell above the channel layer of type %d"
           "; dropping it.",
           var_cell->command);
}

/** Process a 'create' <b>cell</b> that just arrived from <b>chan</b>. Make a
 * new circuit with the p_circ_id specified in cell. Put the circuit in state
 * onionskin_pending, and pass the onionskin to the cpuworker. Circ will get
 * picked up again when the cpuworker finishes decrypting it.
 */
static void
command_process_create_cell(cell_t *cell, channel_t *chan)
{
  or_circuit_t *circ;
  const or_options_t *options = get_options();
  int id_is_high;
  create_cell_t *create_cell;

  tor_assert(cell);
  tor_assert(chan);

  log_debug(LD_OR,
            "Got a CREATE cell for circ_id %u on channel " U64_FORMAT
            " (%p)",
            (unsigned)cell->circ_id,
            U64_PRINTF_ARG(chan->global_identifier), chan);

  /* We check for the conditions that would make us drop the cell before
   * we check for the conditions that would make us send a DESTROY back,
   * since those conditions would make a DESTROY nonsensical. */
  if (cell->circ_id == 0) {
    log_fn(LOG_PROTOCOL_WARN, LD_PROTOCOL,
           "Received a create cell (type %d) from %s with zero circID; "
           " ignoring.", (int)cell->command,
           channel_get_actual_remote_descr(chan));
    return;
  }

  if (circuit_id_in_use_on_channel(cell->circ_id, chan)) {
    const node_t *node = node_get_by_id(chan->identity_digest);
    log_fn(LOG_PROTOCOL_WARN, LD_PROTOCOL,
           "Received CREATE cell (circID %u) for known circ. "
           "Dropping (age %d).",
           (unsigned)cell->circ_id,
           (int)(time(NULL) - channel_when_created(chan)));
    if (node) {
      char *p = esc_for_log(node_get_platform(node));
      log_fn(LOG_PROTOCOL_WARN, LD_PROTOCOL,
             "Details: router %s, platform %s.",
             node_describe(node), p);
      tor_free(p);
    }
    return;
  }

  if (we_are_hibernating()) {
    log_info(LD_OR,
             "Received create cell but we're shutting down. Sending back "
             "destroy.");
    channel_send_destroy(cell->circ_id, chan,
                               END_CIRC_REASON_HIBERNATING);
    return;
  }

  if (!server_mode(options) ||
      (!public_server_mode(options) && channel_is_outgoing(chan))) {
    log_fn(LOG_PROTOCOL_WARN, LD_PROTOCOL,
           "Received create cell (type %d) from %s, but we're connected "
           "to it as a client. "
           "Sending back a destroy.",
           (int)cell->command, channel_get_canonical_remote_descr(chan));
    channel_send_destroy(cell->circ_id, chan,
                         END_CIRC_REASON_TORPROTOCOL);
    return;
  }

  /* If the high bit of the circuit ID is not as expected, close the
   * circ. */
  if (chan->wide_circ_ids)
    id_is_high = cell->circ_id & (1u<<31);
  else
    id_is_high = cell->circ_id & (1u<<15);
  if ((id_is_high &&
       chan->circ_id_type == CIRC_ID_TYPE_HIGHER) ||
      (!id_is_high &&
       chan->circ_id_type == CIRC_ID_TYPE_LOWER)) {
    log_fn(LOG_PROTOCOL_WARN, LD_PROTOCOL,
           "Received create cell with unexpected circ_id %u. Closing.",
           (unsigned)cell->circ_id);
    channel_send_destroy(cell->circ_id, chan,
                         END_CIRC_REASON_TORPROTOCOL);
    return;
  }

  circ = or_circuit_new(cell->circ_id, chan);
  circ->base_.purpose = CIRCUIT_PURPOSE_OR;
  circuit_set_state(TO_CIRCUIT(circ), CIRCUIT_STATE_ONIONSKIN_PENDING);
  create_cell = tor_malloc_zero(sizeof(create_cell_t));
  if (create_cell_parse(create_cell, cell) < 0) {
    tor_free(create_cell);
    log_fn(LOG_PROTOCOL_WARN, LD_OR,
           "Bogus/unrecognized create cell; closing.");
    circuit_mark_for_close(TO_CIRCUIT(circ), END_CIRC_REASON_TORPROTOCOL);
    return;
  }

  if (connection_or_digest_is_known_relay(chan->identity_digest)) {
    rep_hist_note_circuit_handshake_requested(create_cell->handshake_type);
    // Needed for chutney: Sometimes relays aren't in the consensus yet, and
    // get marked as clients. This resets their channels once they appear.
    // Probably useful for normal operation wrt relay flapping, too.
    chan->is_client = 0;
  } else {
    channel_mark_client(chan);
  }

  if (create_cell->handshake_type != ONION_HANDSHAKE_TYPE_FAST) {
    /* hand it off to the cpuworkers, and then return. */

    if (assign_onionskin_to_cpuworker(circ, create_cell) < 0) {
      log_debug(LD_GENERAL,"Failed to hand off onionskin. Closing.");
      circuit_mark_for_close(TO_CIRCUIT(circ), END_CIRC_REASON_RESOURCELIMIT);
      return;
    }
    log_debug(LD_OR,"success: handed off onionskin.");
  } else {
    /* This is a CREATE_FAST cell; we can handle it immediately without using
     * a CPU worker. */
    uint8_t keys[CPATH_KEY_MATERIAL_LEN];
    uint8_t rend_circ_nonce[DIGEST_LEN];
    int len;
    created_cell_t created_cell;

<<<<<<< HEAD
    /* If the client used CREATE_FAST, it's probably a tor client or bridge
     * relay, and we must not use it for EXTEND requests (in most cases, we
     * won't have an authenticated peer ID for the extend).
     * Public relays on 0.2.9 and later will use CREATE_FAST if they have no
     * ntor onion key for this relay, but that should be a rare occurrence.
     * Clients on 0.3.1 and later avoid using CREATE_FAST as much as they can,
     * even during bootstrap, so the CREATE_FAST check is most accurate for
     * earlier tor client versions. */
    channel_mark_client(chan);

=======
>>>>>>> 9f8e462c
    memset(&created_cell, 0, sizeof(created_cell));
    len = onion_skin_server_handshake(ONION_HANDSHAKE_TYPE_FAST,
                                       create_cell->onionskin,
                                       create_cell->handshake_len,
                                       NULL,
                                       created_cell.reply,
                                       keys, CPATH_KEY_MATERIAL_LEN,
                                       rend_circ_nonce);
    tor_free(create_cell);
    if (len < 0) {
      log_warn(LD_OR,"Failed to generate key material. Closing.");
      circuit_mark_for_close(TO_CIRCUIT(circ), END_CIRC_REASON_INTERNAL);
      return;
    }
    created_cell.cell_type = CELL_CREATED_FAST;
    created_cell.handshake_len = len;

    if (onionskin_answer(circ, &created_cell,
                         (const char *)keys, rend_circ_nonce)<0) {
      log_warn(LD_OR,"Failed to reply to CREATE_FAST cell. Closing.");
      circuit_mark_for_close(TO_CIRCUIT(circ), END_CIRC_REASON_INTERNAL);
      return;
    }
    memwipe(keys, 0, sizeof(keys));
  }
}

/** Process a 'created' <b>cell</b> that just arrived from <b>chan</b>.
 * Find the circuit
 * that it's intended for. If we're not the origin of the circuit, package
 * the 'created' cell in an 'extended' relay cell and pass it back. If we
 * are the origin of the circuit, send it to circuit_finish_handshake() to
 * finish processing keys, and then call circuit_send_next_onion_skin() to
 * extend to the next hop in the circuit if necessary.
 */
static void
command_process_created_cell(cell_t *cell, channel_t *chan)
{
  circuit_t *circ;
  extended_cell_t extended_cell;

  circ = circuit_get_by_circid_channel(cell->circ_id, chan);

  if (!circ) {
    log_info(LD_OR,
             "(circID %u) unknown circ (probably got a destroy earlier). "
             "Dropping.", (unsigned)cell->circ_id);
    return;
  }

  if (circ->n_circ_id != cell->circ_id || circ->n_chan != chan) {
    log_fn(LOG_PROTOCOL_WARN,LD_PROTOCOL,
           "got created cell from Tor client? Closing.");
    circuit_mark_for_close(circ, END_CIRC_REASON_TORPROTOCOL);
    return;
  }

  if (created_cell_parse(&extended_cell.created_cell, cell) < 0) {
    log_fn(LOG_PROTOCOL_WARN, LD_OR, "Unparseable created cell.");
    circuit_mark_for_close(circ, END_CIRC_REASON_TORPROTOCOL);
    return;
  }

  if (CIRCUIT_IS_ORIGIN(circ)) { /* we're the OP. Handshake this. */
    origin_circuit_t *origin_circ = TO_ORIGIN_CIRCUIT(circ);
    int err_reason = 0;
    log_debug(LD_OR,"at OP. Finishing handshake.");
    if ((err_reason = circuit_finish_handshake(origin_circ,
                                        &extended_cell.created_cell)) < 0) {
      circuit_mark_for_close(circ, -err_reason);
      return;
    }
    log_debug(LD_OR,"Moving to next skin.");
    if ((err_reason = circuit_send_next_onion_skin(origin_circ)) < 0) {
      log_info(LD_OR,"circuit_send_next_onion_skin failed.");
      /* XXX push this circuit_close lower */
      circuit_mark_for_close(circ, -err_reason);
      return;
    }
  } else { /* pack it into an extended relay cell, and send it. */
    uint8_t command=0;
    uint16_t len=0;
    uint8_t payload[RELAY_PAYLOAD_SIZE];
    log_debug(LD_OR,
              "Converting created cell to extended relay cell, sending.");
    memset(payload, 0, sizeof(payload));
    if (extended_cell.created_cell.cell_type == CELL_CREATED2)
      extended_cell.cell_type = RELAY_COMMAND_EXTENDED2;
    else
      extended_cell.cell_type = RELAY_COMMAND_EXTENDED;
    if (extended_cell_format(&command, &len, payload, &extended_cell) < 0) {
      log_fn(LOG_PROTOCOL_WARN, LD_OR, "Can't format extended cell.");
      circuit_mark_for_close(circ, END_CIRC_REASON_TORPROTOCOL);
      return;
    }

    relay_send_command_from_edge(0, circ, command,
                                 (const char*)payload, len, NULL);
  }
}

/** Process a 'relay' or 'relay_early' <b>cell</b> that just arrived from
 * <b>conn</b>. Make sure it came in with a recognized circ_id. Pass it on to
 * circuit_receive_relay_cell() for actual processing.
 */
static void
command_process_relay_cell(cell_t *cell, channel_t *chan)
{
  const or_options_t *options = get_options();
  circuit_t *circ;
  int reason, direction;

  circ = circuit_get_by_circid_channel(cell->circ_id, chan);

  if (!circ) {
    log_debug(LD_OR,
              "unknown circuit %u on connection from %s. Dropping.",
              (unsigned)cell->circ_id,
              channel_get_canonical_remote_descr(chan));
    return;
  }

  if (circ->state == CIRCUIT_STATE_ONIONSKIN_PENDING) {
    log_fn(LOG_PROTOCOL_WARN,LD_PROTOCOL,"circuit in create_wait. Closing.");
    circuit_mark_for_close(circ, END_CIRC_REASON_TORPROTOCOL);
    return;
  }

  if (CIRCUIT_IS_ORIGIN(circ)) {
    /* if we're a relay and treating connections with recent local
     * traffic better, then this is one of them. */
    channel_timestamp_client(chan);
  }

  if (!CIRCUIT_IS_ORIGIN(circ) &&
      chan == TO_OR_CIRCUIT(circ)->p_chan &&
      cell->circ_id == TO_OR_CIRCUIT(circ)->p_circ_id)
    direction = CELL_DIRECTION_OUT;
  else
    direction = CELL_DIRECTION_IN;

  /* If we have a relay_early cell, make sure that it's outbound, and we've
   * gotten no more than MAX_RELAY_EARLY_CELLS_PER_CIRCUIT of them. */
  if (cell->command == CELL_RELAY_EARLY) {
    if (direction == CELL_DIRECTION_IN) {
      /* Inbound early cells could once be encountered as a result of
       * bug 1038; but relays running versions before 0.2.1.19 are long
       * gone from the network, so any such cells now are surprising. */
      log_warn(LD_OR,
               "Received an inbound RELAY_EARLY cell on circuit %u."
               " Closing circuit. Please report this event,"
               " along with the following message.",
               (unsigned)cell->circ_id);
      if (CIRCUIT_IS_ORIGIN(circ)) {
        circuit_log_path(LOG_WARN, LD_OR, TO_ORIGIN_CIRCUIT(circ));
      } else if (circ->n_chan) {
        log_warn(LD_OR, " upstream=%s",
                 channel_get_actual_remote_descr(circ->n_chan));
      }
      circuit_mark_for_close(circ, END_CIRC_REASON_TORPROTOCOL);
      return;
    } else {
      or_circuit_t *or_circ = TO_OR_CIRCUIT(circ);
      if (or_circ->remaining_relay_early_cells == 0) {
        log_fn(LOG_PROTOCOL_WARN, LD_OR,
               "Received too many RELAY_EARLY cells on circ %u from %s."
               "  Closing circuit.",
               (unsigned)cell->circ_id,
               safe_str(channel_get_canonical_remote_descr(chan)));
        circuit_mark_for_close(circ, END_CIRC_REASON_TORPROTOCOL);
        return;
      }
      --or_circ->remaining_relay_early_cells;
    }
  }

  if ((reason = circuit_receive_relay_cell(cell, circ, direction)) < 0) {
    log_fn(LOG_PROTOCOL_WARN,LD_PROTOCOL,"circuit_receive_relay_cell "
           "(%s) failed. Closing.",
           direction==CELL_DIRECTION_OUT?"forward":"backward");
    circuit_mark_for_close(circ, -reason);
  }

  /* If this is a cell in an RP circuit, count it as part of the
     hidden service stats */
  if (options->HiddenServiceStatistics &&
      !CIRCUIT_IS_ORIGIN(circ) &&
      TO_OR_CIRCUIT(circ)->circuit_carries_hs_traffic_stats) {
    rep_hist_seen_new_rp_cell();
  }
}

/** Process a 'destroy' <b>cell</b> that just arrived from
 * <b>chan</b>. Find the circ that it refers to (if any).
 *
 * If the circ is in state
 * onionskin_pending, then call onion_pending_remove() to remove it
 * from the pending onion list (note that if it's already being
 * processed by the cpuworker, it won't be in the list anymore; but
 * when the cpuworker returns it, the circuit will be gone, and the
 * cpuworker response will be dropped).
 *
 * Then mark the circuit for close (which marks all edges for close,
 * and passes the destroy cell onward if necessary).
 */
static void
command_process_destroy_cell(cell_t *cell, channel_t *chan)
{
  circuit_t *circ;
  int reason;

  circ = circuit_get_by_circid_channel(cell->circ_id, chan);
  if (!circ) {
    log_info(LD_OR,"unknown circuit %u on connection from %s. Dropping.",
             (unsigned)cell->circ_id,
             channel_get_canonical_remote_descr(chan));
    return;
  }
  log_debug(LD_OR,"Received for circID %u.",(unsigned)cell->circ_id);

  reason = (uint8_t)cell->payload[0];
  circ->received_destroy = 1;

  if (!CIRCUIT_IS_ORIGIN(circ) &&
      chan == TO_OR_CIRCUIT(circ)->p_chan &&
      cell->circ_id == TO_OR_CIRCUIT(circ)->p_circ_id) {
    /* the destroy came from behind */
    circuit_set_p_circid_chan(TO_OR_CIRCUIT(circ), 0, NULL);
    circuit_mark_for_close(circ, reason|END_CIRC_REASON_FLAG_REMOTE);
  } else { /* the destroy came from ahead */
    circuit_set_n_circid_chan(circ, 0, NULL);
    if (CIRCUIT_IS_ORIGIN(circ)) {
      circuit_mark_for_close(circ, reason|END_CIRC_REASON_FLAG_REMOTE);
    } else {
      char payload[1];
      log_debug(LD_OR, "Delivering 'truncated' back.");
      payload[0] = (char)reason;
      relay_send_command_from_edge(0, circ, RELAY_COMMAND_TRUNCATED,
                                   payload, sizeof(payload), NULL);
    }
  }
}

/** Callback to handle a new channel; call command_setup_channel() to give
 * it the right cell handlers.
 */

static void
command_handle_incoming_channel(channel_listener_t *listener, channel_t *chan)
{
  tor_assert(listener);
  tor_assert(chan);

  command_setup_channel(chan);
}

/** Given a channel, install the right handlers to process incoming
 * cells on it.
 */

void
command_setup_channel(channel_t *chan)
{
  tor_assert(chan);

  channel_set_cell_handlers(chan,
                            command_process_cell,
                            command_process_var_cell);
}

/** Given a listener, install the right handler to process incoming
 * channels on it.
 */

void
command_setup_listener(channel_listener_t *listener)
{
  tor_assert(listener);
  tor_assert(listener->state == CHANNEL_LISTENER_STATE_LISTENING);

  channel_listener_set_listener_fn(listener, command_handle_incoming_channel);
}
<|MERGE_RESOLUTION|>--- conflicted
+++ resolved
@@ -353,7 +353,6 @@
     int len;
     created_cell_t created_cell;
 
-<<<<<<< HEAD
     /* If the client used CREATE_FAST, it's probably a tor client or bridge
      * relay, and we must not use it for EXTEND requests (in most cases, we
      * won't have an authenticated peer ID for the extend).
@@ -364,8 +363,6 @@
      * earlier tor client versions. */
     channel_mark_client(chan);
 
-=======
->>>>>>> 9f8e462c
     memset(&created_cell, 0, sizeof(created_cell));
     len = onion_skin_server_handshake(ONION_HANDSHAKE_TYPE_FAST,
                                        create_cell->onionskin,
