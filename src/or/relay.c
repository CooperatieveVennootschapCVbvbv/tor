--- conflicted
+++ resolved
@@ -1524,7 +1524,7 @@
     if (!layer_hint || conn->cpath_layer == layer_hint) {
       connection_start_reading(TO_CONN(conn));
 
-      if (buf_datalen(conn->_base.inbuf) > 0)
+      if (connection_get_inbuf_len(TO_CONN(conn)) > 0)
         ++n_packaging_streams;
     }
   }
@@ -1535,13 +1535,8 @@
     if (!layer_hint || conn->cpath_layer == layer_hint) {
       connection_start_reading(TO_CONN(conn));
 
-<<<<<<< HEAD
       if (connection_get_inbuf_len(TO_CONN(conn)) > 0)
-        ++n_streams;
-=======
-      if (buf_datalen(conn->_base.inbuf) > 0)
         ++n_packaging_streams;
->>>>>>> ad87d617
     }
   }
 
