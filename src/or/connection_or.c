/* Copyright (c) 2001 Matej Pfajfar.
 * Copyright (c) 2001-2004, Roger Dingledine.
 * Copyright (c) 2004-2006, Roger Dingledine, Nick Mathewson.
 * Copyright (c) 2007-2017, The Tor Project, Inc. */
/* See LICENSE for licensing information */

/**
 * \file connection_or.c
 * \brief Functions to handle OR connections, TLS handshaking, and
 * cells on the network.
 *
 * An or_connection_t is a subtype of connection_t (as implemented in
 * connection.c) that uses a TLS connection to send and receive cells on the
 * Tor network. (By sending and receiving cells connection_or.c, it cooperates
 * with channeltls.c to implement a the channel interface of channel.c.)
 *
 * Every OR connection has an underlying tortls_t object (as implemented in
 * tortls.c) which it uses as its TLS stream.  It is responsible for
 * sending and receiving cells over that TLS.
 *
 * This module also implements the client side of the v3 Tor link handshake,
 **/
#include "or.h"
#include "bridges.h"
#include "buffers.h"
/*
 * Define this so we get channel internal functions, since we're implementing
 * part of a subclass (channel_tls_t).
 */
#define TOR_CHANNEL_INTERNAL_
#include "channel.h"
#include "channeltls.h"
#include "circuitbuild.h"
#include "circuitlist.h"
#include "circuitstats.h"
#include "command.h"
#include "config.h"
#include "connection.h"
#include "connection_or.h"
#include "control.h"
#include "dirserv.h"
#include "entrynodes.h"
#include "geoip.h"
#include "main.h"
#include "link_handshake.h"
#include "microdesc.h"
#include "networkstatus.h"
#include "nodelist.h"
#include "proto_cell.h"
#include "reasons.h"
#include "relay.h"
#include "rephist.h"
#include "router.h"
#include "routerkeys.h"
#include "routerlist.h"
#include "ext_orport.h"
#include "scheduler.h"
#include "torcert.h"
#include "channelpadding.h"

static int connection_tls_finish_handshake(or_connection_t *conn);
static int connection_or_launch_v3_or_handshake(or_connection_t *conn);
static int connection_or_process_cells_from_inbuf(or_connection_t *conn);
static int connection_or_check_valid_tls_handshake(or_connection_t *conn,
                                                   int started_here,
                                                   char *digest_rcvd_out);

static void connection_or_tls_renegotiated_cb(tor_tls_t *tls, void *_conn);

static unsigned int
connection_or_is_bad_for_new_circs(or_connection_t *or_conn);
static void connection_or_mark_bad_for_new_circs(or_connection_t *or_conn);

/*
 * Call this when changing connection state, so notifications to the owning
 * channel can be handled.
 */

static void connection_or_change_state(or_connection_t *conn, uint8_t state);

static void connection_or_check_canonicity(or_connection_t *conn,
                                           int started_here);

/**************************************************************/

/** Global map between Extended ORPort identifiers and OR
 *  connections. */
static digestmap_t *orconn_ext_or_id_map = NULL;

/** Clear clear conn->identity_digest and update other data
 * structures as appropriate.*/
void
connection_or_clear_identity(or_connection_t *conn)
{
  tor_assert(conn);
  memset(conn->identity_digest, 0, DIGEST_LEN);
}

/** Clear all identities in OR conns.*/
void
connection_or_clear_identity_map(void)
{
  smartlist_t *conns = get_connection_array();
  SMARTLIST_FOREACH(conns, connection_t *, conn,
  {
    if (conn->type == CONN_TYPE_OR) {
      connection_or_clear_identity(TO_OR_CONN(conn));
    }
  });
}

/** Change conn->identity_digest to digest, and add conn into
 * the appropriate digest maps.
 *
 * NOTE that this function only allows two kinds of transitions: from
 * unset identity to set identity, and from idempotent re-settings
 * of the same identity.  It's not allowed to clear an identity or to
 * change an identity.  Return 0 on success, and -1 if the transition
 * is not allowed.
 **/
static void
connection_or_set_identity_digest(or_connection_t *conn,
                                  const char *rsa_digest,
                                  const ed25519_public_key_t *ed_id)
{
  channel_t *chan = NULL;
  tor_assert(conn);
  tor_assert(rsa_digest);

  if (conn->chan)
    chan = TLS_CHAN_TO_BASE(conn->chan);

  log_info(LD_HANDSHAKE, "Set identity digest for %p (%s): %s %s.",
           conn,
           escaped_safe_str(conn->base_.address),
           hex_str(rsa_digest, DIGEST_LEN),
           ed25519_fmt(ed_id));
  log_info(LD_HANDSHAKE, "   (Previously: %s %s)",
           hex_str(conn->identity_digest, DIGEST_LEN),
           chan ? ed25519_fmt(&chan->ed25519_identity) : "<null>");

  const int rsa_id_was_set = ! tor_digest_is_zero(conn->identity_digest);
  const int ed_id_was_set =
    chan && !ed25519_public_key_is_zero(&chan->ed25519_identity);
  const int rsa_changed =
    tor_memneq(conn->identity_digest, rsa_digest, DIGEST_LEN);
  const int ed_changed = ed_id_was_set &&
    (!ed_id || !ed25519_pubkey_eq(ed_id, &chan->ed25519_identity));

  tor_assert(!rsa_changed || !rsa_id_was_set);
  tor_assert(!ed_changed || !ed_id_was_set);

  if (!rsa_changed && !ed_changed)
    return;

  /* If the identity was set previously, remove the old mapping. */
  if (rsa_id_was_set) {
    connection_or_clear_identity(conn);
    if (chan)
      channel_clear_identity_digest(chan);
  }

  memcpy(conn->identity_digest, rsa_digest, DIGEST_LEN);

  /* If we're initializing the IDs to zero, don't add a mapping yet. */
  if (tor_digest_is_zero(rsa_digest) &&
      (!ed_id || ed25519_public_key_is_zero(ed_id)))
    return;

  /* Deal with channels */
  if (chan)
    channel_set_identity_digest(chan, rsa_digest, ed_id);
}

/** Remove the Extended ORPort identifier of <b>conn</b> from the
 *  global identifier list. Also, clear the identifier from the
 *  connection itself. */
void
connection_or_remove_from_ext_or_id_map(or_connection_t *conn)
{
  or_connection_t *tmp;
  if (!orconn_ext_or_id_map)
    return;
  if (!conn->ext_or_conn_id)
    return;

  tmp = digestmap_remove(orconn_ext_or_id_map, conn->ext_or_conn_id);
  if (!tor_digest_is_zero(conn->ext_or_conn_id))
    tor_assert(tmp == conn);

  memset(conn->ext_or_conn_id, 0, EXT_OR_CONN_ID_LEN);
}

/** Return the connection whose ext_or_id is <b>id</b>. Return NULL if no such
 * connection is found. */
or_connection_t *
connection_or_get_by_ext_or_id(const char *id)
{
  if (!orconn_ext_or_id_map)
    return NULL;
  return digestmap_get(orconn_ext_or_id_map, id);
}

/** Deallocate the global Extended ORPort identifier list */
void
connection_or_clear_ext_or_id_map(void)
{
  digestmap_free(orconn_ext_or_id_map, NULL);
  orconn_ext_or_id_map = NULL;
}

/** Creates an Extended ORPort identifier for <b>conn</b> and deposits
 *  it into the global list of identifiers. */
void
connection_or_set_ext_or_identifier(or_connection_t *conn)
{
  char random_id[EXT_OR_CONN_ID_LEN];
  or_connection_t *tmp;

  if (!orconn_ext_or_id_map)
    orconn_ext_or_id_map = digestmap_new();

  /* Remove any previous identifiers: */
  if (conn->ext_or_conn_id && !tor_digest_is_zero(conn->ext_or_conn_id))
      connection_or_remove_from_ext_or_id_map(conn);

  do {
    crypto_rand(random_id, sizeof(random_id));
  } while (digestmap_get(orconn_ext_or_id_map, random_id));

  if (!conn->ext_or_conn_id)
    conn->ext_or_conn_id = tor_malloc_zero(EXT_OR_CONN_ID_LEN);

  memcpy(conn->ext_or_conn_id, random_id, EXT_OR_CONN_ID_LEN);

  tmp = digestmap_set(orconn_ext_or_id_map, random_id, conn);
  tor_assert(!tmp);
}

/**************************************************************/

/** Map from a string describing what a non-open OR connection was doing when
 * failed, to an intptr_t describing the count of connections that failed that
 * way.  Note that the count is stored _as_ the pointer.
 */
static strmap_t *broken_connection_counts;

/** If true, do not record information in <b>broken_connection_counts</b>. */
static int disable_broken_connection_counts = 0;

/** Record that an OR connection failed in <b>state</b>. */
static void
note_broken_connection(const char *state)
{
  void *ptr;
  intptr_t val;
  if (disable_broken_connection_counts)
    return;

  if (!broken_connection_counts)
    broken_connection_counts = strmap_new();

  ptr = strmap_get(broken_connection_counts, state);
  val = (intptr_t)ptr;
  val++;
  ptr = (void*)val;
  strmap_set(broken_connection_counts, state, ptr);
}

/** Forget all recorded states for failed connections.  If
 * <b>stop_recording</b> is true, don't record any more. */
void
clear_broken_connection_map(int stop_recording)
{
  if (broken_connection_counts)
    strmap_free(broken_connection_counts, NULL);
  broken_connection_counts = NULL;
  if (stop_recording)
    disable_broken_connection_counts = 1;
}

/** Write a detailed description the state of <b>orconn</b> into the
 * <b>buflen</b>-byte buffer at <b>buf</b>.  This description includes not
 * only the OR-conn level state but also the TLS state.  It's useful for
 * diagnosing broken handshakes. */
static void
connection_or_get_state_description(or_connection_t *orconn,
                                    char *buf, size_t buflen)
{
  connection_t *conn = TO_CONN(orconn);
  const char *conn_state;
  char tls_state[256];

  tor_assert(conn->type == CONN_TYPE_OR || conn->type == CONN_TYPE_EXT_OR);

  conn_state = conn_state_to_string(conn->type, conn->state);
  tor_tls_get_state_description(orconn->tls, tls_state, sizeof(tls_state));

  tor_snprintf(buf, buflen, "%s with SSL state %s", conn_state, tls_state);
}

/** Record the current state of <b>orconn</b> as the state of a broken
 * connection. */
static void
connection_or_note_state_when_broken(or_connection_t *orconn)
{
  char buf[256];
  if (disable_broken_connection_counts)
    return;
  connection_or_get_state_description(orconn, buf, sizeof(buf));
  log_info(LD_HANDSHAKE,"Connection died in state '%s'", buf);
  note_broken_connection(buf);
}

/** Helper type used to sort connection states and find the most frequent. */
typedef struct broken_state_count_t {
  intptr_t count;
  const char *state;
} broken_state_count_t;

/** Helper function used to sort broken_state_count_t by frequency. */
static int
broken_state_count_compare(const void **a_ptr, const void **b_ptr)
{
  const broken_state_count_t *a = *a_ptr, *b = *b_ptr;
  if (b->count < a->count)
    return -1;
  else if (b->count == a->count)
    return 0;
  else
    return 1;
}

/** Upper limit on the number of different states to report for connection
 * failure. */
#define MAX_REASONS_TO_REPORT 10

/** Report a list of the top states for failed OR connections at log level
 * <b>severity</b>, in log domain <b>domain</b>. */
void
connection_or_report_broken_states(int severity, int domain)
{
  int total = 0;
  smartlist_t *items;

  if (!broken_connection_counts || disable_broken_connection_counts)
    return;

  items = smartlist_new();
  STRMAP_FOREACH(broken_connection_counts, state, void *, countptr) {
    broken_state_count_t *c = tor_malloc(sizeof(broken_state_count_t));
    c->count = (intptr_t)countptr;
    total += (int)c->count;
    c->state = state;
    smartlist_add(items, c);
  } STRMAP_FOREACH_END;

  smartlist_sort(items, broken_state_count_compare);

  tor_log(severity, domain, "%d connections have failed%s", total,
      smartlist_len(items) > MAX_REASONS_TO_REPORT ? ". Top reasons:" : ":");

  SMARTLIST_FOREACH_BEGIN(items, const broken_state_count_t *, c) {
    if (c_sl_idx > MAX_REASONS_TO_REPORT)
      break;
    tor_log(severity, domain,
        " %d connections died in state %s", (int)c->count, c->state);
  } SMARTLIST_FOREACH_END(c);

  SMARTLIST_FOREACH(items, broken_state_count_t *, c, tor_free(c));
  smartlist_free(items);
}

/** Call this to change or_connection_t states, so the owning channel_tls_t can
 * be notified.
 */

static void
connection_or_change_state(or_connection_t *conn, uint8_t state)
{
  uint8_t old_state;

  tor_assert(conn);

  old_state = conn->base_.state;
  conn->base_.state = state;

  if (conn->chan)
    channel_tls_handle_state_change_on_orconn(conn->chan, conn,
                                              old_state, state);
}

/** Return the number of circuits using an or_connection_t; this used to
 * be an or_connection_t field, but it got moved to channel_t and we
 * shouldn't maintain two copies. */

MOCK_IMPL(int,
connection_or_get_num_circuits, (or_connection_t *conn))
{
  tor_assert(conn);

  if (conn->chan) {
    return channel_num_circuits(TLS_CHAN_TO_BASE(conn->chan));
  } else return 0;
}

/**************************************************************/

/** Pack the cell_t host-order structure <b>src</b> into network-order
 * in the buffer <b>dest</b>. See tor-spec.txt for details about the
 * wire format.
 *
 * Note that this function doesn't touch <b>dst</b>-\>next: the caller
 * should set it or clear it as appropriate.
 */
void
cell_pack(packed_cell_t *dst, const cell_t *src, int wide_circ_ids)
{
  char *dest = dst->body;
  if (wide_circ_ids) {
    set_uint32(dest, htonl(src->circ_id));
    dest += 4;
  } else {
    /* Clear the last two bytes of dest, in case we can accidentally
     * send them to the network somehow. */
    memset(dest+CELL_MAX_NETWORK_SIZE-2, 0, 2);
    set_uint16(dest, htons(src->circ_id));
    dest += 2;
  }
  set_uint8(dest, src->command);
  memcpy(dest+1, src->payload, CELL_PAYLOAD_SIZE);
}

/** Unpack the network-order buffer <b>src</b> into a host-order
 * cell_t structure <b>dest</b>.
 */
static void
cell_unpack(cell_t *dest, const char *src, int wide_circ_ids)
{
  if (wide_circ_ids) {
    dest->circ_id = ntohl(get_uint32(src));
    src += 4;
  } else {
    dest->circ_id = ntohs(get_uint16(src));
    src += 2;
  }
  dest->command = get_uint8(src);
  memcpy(dest->payload, src+1, CELL_PAYLOAD_SIZE);
}

/** Write the header of <b>cell</b> into the first VAR_CELL_MAX_HEADER_SIZE
 * bytes of <b>hdr_out</b>. Returns number of bytes used. */
int
var_cell_pack_header(const var_cell_t *cell, char *hdr_out, int wide_circ_ids)
{
  int r;
  if (wide_circ_ids) {
    set_uint32(hdr_out, htonl(cell->circ_id));
    hdr_out += 4;
    r = VAR_CELL_MAX_HEADER_SIZE;
  } else {
    set_uint16(hdr_out, htons(cell->circ_id));
    hdr_out += 2;
    r = VAR_CELL_MAX_HEADER_SIZE - 2;
  }
  set_uint8(hdr_out, cell->command);
  set_uint16(hdr_out+1, htons(cell->payload_len));
  return r;
}

/** Allocate and return a new var_cell_t with <b>payload_len</b> bytes of
 * payload space. */
var_cell_t *
var_cell_new(uint16_t payload_len)
{
  size_t size = offsetof(var_cell_t, payload) + payload_len;
  var_cell_t *cell = tor_malloc_zero(size);
  cell->payload_len = payload_len;
  cell->command = 0;
  cell->circ_id = 0;
  return cell;
}

/**
 * Copy a var_cell_t
 */

var_cell_t *
var_cell_copy(const var_cell_t *src)
{
  var_cell_t *copy = NULL;
  size_t size = 0;

  if (src != NULL) {
    size = offsetof(var_cell_t, payload) + src->payload_len;
    copy = tor_malloc_zero(size);
    copy->payload_len = src->payload_len;
    copy->command = src->command;
    copy->circ_id = src->circ_id;
    memcpy(copy->payload, src->payload, copy->payload_len);
  }

  return copy;
}

/** Release all space held by <b>cell</b>. */
void
var_cell_free_(var_cell_t *cell)
{
  tor_free(cell);
}

/** We've received an EOF from <b>conn</b>. Mark it for close and return. */
int
connection_or_reached_eof(or_connection_t *conn)
{
  tor_assert(conn);

  log_info(LD_OR,"OR connection reached EOF. Closing.");
  connection_or_close_normally(conn, 1);

  return 0;
}

/** Handle any new bytes that have come in on connection <b>conn</b>.
 * If conn is in 'open' state, hand it to
 * connection_or_process_cells_from_inbuf()
 * (else do nothing).
 */
int
connection_or_process_inbuf(or_connection_t *conn)
{
  /** Don't let the inbuf of a nonopen OR connection grow beyond this many
   * bytes: it's either a broken client, a non-Tor client, or a DOS
   * attempt. */
#define MAX_OR_INBUF_WHEN_NONOPEN 0

  int ret = 0;
  tor_assert(conn);

  switch (conn->base_.state) {
    case OR_CONN_STATE_PROXY_HANDSHAKING:
      ret = connection_read_proxy_handshake(TO_CONN(conn));

      /* start TLS after handshake completion, or deal with error */
      if (ret == 1) {
        tor_assert(TO_CONN(conn)->proxy_state == PROXY_CONNECTED);
        if (connection_tls_start_handshake(conn, 0) < 0)
          ret = -1;
        /* Touch the channel's active timestamp if there is one */
        if (conn->chan)
          channel_timestamp_active(TLS_CHAN_TO_BASE(conn->chan));
      }
      if (ret < 0) {
        connection_or_close_for_error(conn, 0);
      }

      return ret;
    case OR_CONN_STATE_TLS_SERVER_RENEGOTIATING:
    case OR_CONN_STATE_OPEN:
    case OR_CONN_STATE_OR_HANDSHAKING_V2:
    case OR_CONN_STATE_OR_HANDSHAKING_V3:
      return connection_or_process_cells_from_inbuf(conn);
    default:
      break; /* don't do anything */
  }

  /* This check was necessary with 0.2.2, when the TLS_SERVER_RENEGOTIATING
   * check would otherwise just let data accumulate.  It serves no purpose
   * in 0.2.3.
   *
   * XXXX Remove this check once we verify that the above paragraph is
   * 100% true. */
  if (buf_datalen(conn->base_.inbuf) > MAX_OR_INBUF_WHEN_NONOPEN) {
    log_fn(LOG_PROTOCOL_WARN, LD_NET, "Accumulated too much data (%d bytes) "
           "on nonopen OR connection %s %s:%u in state %s; closing.",
           (int)buf_datalen(conn->base_.inbuf),
           connection_or_nonopen_was_started_here(conn) ? "to" : "from",
           conn->base_.address, conn->base_.port,
           conn_state_to_string(conn->base_.type, conn->base_.state));
    connection_or_close_for_error(conn, 0);
    ret = -1;
  }

  return ret;
}

/** Called whenever we have flushed some data on an or_conn: add more data
 * from active circuits. */
int
connection_or_flushed_some(or_connection_t *conn)
{
  size_t datalen;

<<<<<<< HEAD
=======
  /* Update the channel's active timestamp if there is one */
  if (conn->chan)
    channel_timestamp_active(TLS_CHAN_TO_BASE(conn->chan));

  /* The channel will want to update its estimated queue size */
  channel_update_xmit_queue_size(TLS_CHAN_TO_BASE(conn->chan));

>>>>>>> 3d9dcb49
  /* If we're under the low water mark, add cells until we're just over the
   * high water mark. */
  datalen = connection_get_outbuf_len(TO_CONN(conn));
  if (datalen < OR_CONN_LOWWATER) {
    /* Let the scheduler know */
    scheduler_channel_wants_writes(TLS_CHAN_TO_BASE(conn->chan));
  }

  return 0;
}

/** This is for channeltls.c to ask how many cells we could accept if
 * they were available. */
ssize_t
connection_or_num_cells_writeable(or_connection_t *conn)
{
  size_t datalen, cell_network_size;
  ssize_t n = 0;

  tor_assert(conn);

  /*
   * If we're under the high water mark, we're potentially
   * writeable; note this is different from the calculation above
   * used to trigger when to start writing after we've stopped.
   */
  datalen = connection_get_outbuf_len(TO_CONN(conn));
  if (datalen < OR_CONN_HIGHWATER) {
    cell_network_size = get_cell_network_size(conn->wide_circ_ids);
    n = CEIL_DIV(OR_CONN_HIGHWATER - datalen, cell_network_size);
  }

  return n;
}

/** Connection <b>conn</b> has finished writing and has no bytes left on
 * its outbuf.
 *
 * Otherwise it's in state "open": stop writing and return.
 *
 * If <b>conn</b> is broken, mark it for close and return -1, else
 * return 0.
 */
int
connection_or_finished_flushing(or_connection_t *conn)
{
  tor_assert(conn);
  assert_connection_ok(TO_CONN(conn),0);

  switch (conn->base_.state) {
    case OR_CONN_STATE_PROXY_HANDSHAKING:
    case OR_CONN_STATE_OPEN:
    case OR_CONN_STATE_OR_HANDSHAKING_V2:
    case OR_CONN_STATE_OR_HANDSHAKING_V3:
      break;
    default:
      log_err(LD_BUG,"Called in unexpected state %d.", conn->base_.state);
      tor_fragile_assert();
      return -1;
  }

  /* Update the channel's active timestamp if there is one */
  if (conn->chan)
    channel_timestamp_active(TLS_CHAN_TO_BASE(conn->chan));

  return 0;
}

/** Connected handler for OR connections: begin the TLS handshake.
 */
int
connection_or_finished_connecting(or_connection_t *or_conn)
{
  const int proxy_type = or_conn->proxy_type;
  connection_t *conn;

  tor_assert(or_conn);
  conn = TO_CONN(or_conn);
  tor_assert(conn->state == OR_CONN_STATE_CONNECTING);

  log_debug(LD_HANDSHAKE,"OR connect() to router at %s:%u finished.",
            conn->address,conn->port);
  control_event_bootstrap(BOOTSTRAP_STATUS_HANDSHAKE, 0);

  if (proxy_type != PROXY_NONE) {
    /* start proxy handshake */
    if (connection_proxy_connect(conn, proxy_type) < 0) {
      connection_or_close_for_error(or_conn, 0);
      return -1;
    }

    connection_start_reading(conn);
    connection_or_change_state(or_conn, OR_CONN_STATE_PROXY_HANDSHAKING);
    return 0;
  }

  if (connection_tls_start_handshake(or_conn, 0) < 0) {
    /* TLS handshaking error of some kind. */
    connection_or_close_for_error(or_conn, 0);
    return -1;
  }
  return 0;
}

/** Called when we're about to finally unlink and free an OR connection:
 * perform necessary accounting and cleanup */
void
connection_or_about_to_close(or_connection_t *or_conn)
{
  time_t now = time(NULL);
  connection_t *conn = TO_CONN(or_conn);

  /* Tell the controlling channel we're closed */
  if (or_conn->chan) {
    channel_closed(TLS_CHAN_TO_BASE(or_conn->chan));
    /*
     * NULL this out because the channel might hang around a little
     * longer before channel_run_cleanup() gets it.
     */
    or_conn->chan->conn = NULL;
    or_conn->chan = NULL;
  }

  /* Remember why we're closing this connection. */
  if (conn->state != OR_CONN_STATE_OPEN) {
    /* now mark things down as needed */
    if (connection_or_nonopen_was_started_here(or_conn)) {
      const or_options_t *options = get_options();
      connection_or_note_state_when_broken(or_conn);
      rep_hist_note_connect_failed(or_conn->identity_digest, now);
      /* Tell the new guard API about the channel failure */
      entry_guard_chan_failed(TLS_CHAN_TO_BASE(or_conn->chan));
      if (conn->state >= OR_CONN_STATE_TLS_HANDSHAKING) {
        int reason = tls_error_to_orconn_end_reason(or_conn->tls_error);
        control_event_or_conn_status(or_conn, OR_CONN_EVENT_FAILED,
                                     reason);
        if (!authdir_mode_tests_reachability(options))
          control_event_bootstrap_prob_or(
                orconn_end_reason_to_control_string(reason),
                reason, or_conn);
      }
    }
  } else if (conn->hold_open_until_flushed) {
    /* We only set hold_open_until_flushed when we're intentionally
     * closing a connection. */
    rep_hist_note_disconnect(or_conn->identity_digest, now);
    control_event_or_conn_status(or_conn, OR_CONN_EVENT_CLOSED,
                tls_error_to_orconn_end_reason(or_conn->tls_error));
  } else if (!tor_digest_is_zero(or_conn->identity_digest)) {
    rep_hist_note_connection_died(or_conn->identity_digest, now);
    control_event_or_conn_status(or_conn, OR_CONN_EVENT_CLOSED,
                tls_error_to_orconn_end_reason(or_conn->tls_error));
  }
}

/** Return 1 if identity digest <b>id_digest</b> is known to be a
 * currently or recently running relay. Otherwise return 0. */
int
connection_or_digest_is_known_relay(const char *id_digest)
{
  if (router_get_consensus_status_by_id(id_digest))
    return 1; /* It's in the consensus: "yes" */
  if (router_get_by_id_digest(id_digest))
    return 1; /* Not in the consensus, but we have a descriptor for
               * it. Probably it was in a recent consensus. "Yes". */
  return 0;
}

/** Set the per-conn read and write limits for <b>conn</b>. If it's a known
 * relay, we will rely on the global read and write buckets, so give it
 * per-conn limits that are big enough they'll never matter. But if it's
 * not a known relay, first check if we set PerConnBwRate/Burst, then
 * check if the consensus sets them, else default to 'big enough'.
 *
 * If <b>reset</b> is true, set the bucket to be full.  Otherwise, just
 * clip the bucket if it happens to be <em>too</em> full.
 */
static void
connection_or_update_token_buckets_helper(or_connection_t *conn, int reset,
                                          const or_options_t *options)
{
  int rate, burst; /* per-connection rate limiting params */
  if (connection_or_digest_is_known_relay(conn->identity_digest)) {
    /* It's in the consensus, or we have a descriptor for it meaning it
     * was probably in a recent consensus. It's a recognized relay:
     * give it full bandwidth. */
    rate = (int)options->BandwidthRate;
    burst = (int)options->BandwidthBurst;
  } else {
    /* Not a recognized relay. Squeeze it down based on the suggested
     * bandwidth parameters in the consensus, but allow local config
     * options to override. */
    rate = options->PerConnBWRate ? (int)options->PerConnBWRate :
        networkstatus_get_param(NULL, "perconnbwrate",
                                (int)options->BandwidthRate, 1, INT32_MAX);
    burst = options->PerConnBWBurst ? (int)options->PerConnBWBurst :
        networkstatus_get_param(NULL, "perconnbwburst",
                                (int)options->BandwidthBurst, 1, INT32_MAX);
  }

  conn->bandwidthrate = rate;
  conn->bandwidthburst = burst;
  if (reset) { /* set up the token buckets to be full */
    conn->read_bucket = conn->write_bucket = burst;
    return;
  }
  /* If the new token bucket is smaller, take out the extra tokens.
   * (If it's larger, don't -- the buckets can grow to reach the cap.) */
  if (conn->read_bucket > burst)
    conn->read_bucket = burst;
  if (conn->write_bucket > burst)
    conn->write_bucket = burst;
}

/** Either our set of relays or our per-conn rate limits have changed.
 * Go through all the OR connections and update their token buckets to make
 * sure they don't exceed their maximum values. */
void
connection_or_update_token_buckets(smartlist_t *conns,
                                   const or_options_t *options)
{
  SMARTLIST_FOREACH(conns, connection_t *, conn,
  {
    if (connection_speaks_cells(conn))
      connection_or_update_token_buckets_helper(TO_OR_CONN(conn), 0, options);
  });
}

/* Mark <b>or_conn</b> as canonical if <b>is_canonical</b> is set, and
 * non-canonical otherwise. Adjust idle_timeout accordingly.
 */
void
connection_or_set_canonical(or_connection_t *or_conn,
                            int is_canonical)
{
  if (bool_eq(is_canonical, or_conn->is_canonical) &&
      or_conn->idle_timeout != 0) {
    /* Don't recalculate an existing idle_timeout unless the canonical
     * status changed. */
    return;
  }

  or_conn->is_canonical = !! is_canonical; /* force to a 1-bit boolean */
  or_conn->idle_timeout = channelpadding_get_channel_idle_timeout(
          TLS_CHAN_TO_BASE(or_conn->chan), is_canonical);

  log_info(LD_CIRC,
          "Channel " U64_FORMAT " chose an idle timeout of %d.",
          or_conn->chan ?
          U64_PRINTF_ARG(TLS_CHAN_TO_BASE(or_conn->chan)->global_identifier):0,
          or_conn->idle_timeout);
}

/** If we don't necessarily know the router we're connecting to, but we
 * have an addr/port/id_digest, then fill in as much as we can. Start
 * by checking to see if this describes a router we know.
 * <b>started_here</b> is 1 if we are the initiator of <b>conn</b> and
 * 0 if it's an incoming connection.  */
void
connection_or_init_conn_from_address(or_connection_t *conn,
                                     const tor_addr_t *addr, uint16_t port,
                                     const char *id_digest,
                                     const ed25519_public_key_t *ed_id,
                                     int started_here)
{
  log_debug(LD_HANDSHAKE, "init conn from address %s: %s, %s (%d)",
            fmt_addr(addr),
            hex_str((const char*)id_digest, DIGEST_LEN),
            ed25519_fmt(ed_id),
            started_here);

  connection_or_set_identity_digest(conn, id_digest, ed_id);
  connection_or_update_token_buckets_helper(conn, 1, get_options());

  conn->base_.port = port;
  tor_addr_copy(&conn->base_.addr, addr);
  tor_addr_copy(&conn->real_addr, addr);

  connection_or_check_canonicity(conn, started_here);
}

/** Check whether the identity of <b>conn</b> matches a known node.  If it
 * does, check whether the address of conn matches the expected address, and
 * update the connection's is_canonical flag, nickname, and address fields as
 * appropriate. */
static void
connection_or_check_canonicity(or_connection_t *conn, int started_here)
{
  const char *id_digest = conn->identity_digest;
  const ed25519_public_key_t *ed_id = NULL;
  const tor_addr_t *addr = &conn->real_addr;
  if (conn->chan)
    ed_id = & TLS_CHAN_TO_BASE(conn->chan)->ed25519_identity;

  const node_t *r = node_get_by_id(id_digest);
  if (r &&
      node_supports_ed25519_link_authentication(r, 1) &&
      ! node_ed25519_id_matches(r, ed_id)) {
    /* If this node is capable of proving an ed25519 ID,
     * we can't call this a canonical connection unless both IDs match. */
     r = NULL;
  }

  if (r) {
    tor_addr_port_t node_ap;
    node_get_pref_orport(r, &node_ap);
    /* XXXX proposal 186 is making this more complex.  For now, a conn
       is canonical when it uses the _preferred_ address. */
    if (tor_addr_eq(&conn->base_.addr, &node_ap.addr))
      connection_or_set_canonical(conn, 1);
    if (!started_here) {
      /* Override the addr/port, so our log messages will make sense.
       * This is dangerous, since if we ever try looking up a conn by
       * its actual addr/port, we won't remember. Careful! */
      /* XXXX arma: this is stupid, and it's the reason we need real_addr
       * to track is_canonical properly.  What requires it? */
      /* XXXX <arma> i believe the reason we did this, originally, is because
       * we wanted to log what OR a connection was to, and if we logged the
       * right IP address and port 56244, that wouldn't be as helpful. now we
       * log the "right" port too, so we know if it's moria1 or moria2.
       */
      tor_addr_copy(&conn->base_.addr, &node_ap.addr);
      conn->base_.port = node_ap.port;
    }
    tor_free(conn->nickname);
    conn->nickname = tor_strdup(node_get_nickname(r));
    tor_free(conn->base_.address);
    conn->base_.address = tor_addr_to_str_dup(&node_ap.addr);
  } else {
    tor_free(conn->nickname);
    conn->nickname = tor_malloc(HEX_DIGEST_LEN+2);
    conn->nickname[0] = '$';
    base16_encode(conn->nickname+1, HEX_DIGEST_LEN+1,
                  conn->identity_digest, DIGEST_LEN);

    tor_free(conn->base_.address);
    conn->base_.address = tor_addr_to_str_dup(addr);
  }

  /*
   * We have to tell channeltls.c to update the channel marks (local, in
   * particular), since we may have changed the address.
   */

  if (conn->chan) {
    channel_tls_update_marks(conn);
  }
}

/** These just pass all the is_bad_for_new_circs manipulation on to
 * channel_t */

static unsigned int
connection_or_is_bad_for_new_circs(or_connection_t *or_conn)
{
  tor_assert(or_conn);

  if (or_conn->chan)
    return channel_is_bad_for_new_circs(TLS_CHAN_TO_BASE(or_conn->chan));
  else return 0;
}

static void
connection_or_mark_bad_for_new_circs(or_connection_t *or_conn)
{
  tor_assert(or_conn);

  if (or_conn->chan)
    channel_mark_bad_for_new_circs(TLS_CHAN_TO_BASE(or_conn->chan));
}

/** How old do we let a connection to an OR get before deciding it's
 * too old for new circuits? */
#define TIME_BEFORE_OR_CONN_IS_TOO_OLD (60*60*24*7)

/** Expire an or_connection if it is too old. Helper for
 * connection_or_group_set_badness_ and fast path for
 * channel_rsa_id_group_set_badness.
 *
 * Returns 1 if the connection was already expired, else 0.
 */
int
connection_or_single_set_badness_(time_t now,
                                  or_connection_t *or_conn,
                                  int force)
{
  /* XXXX this function should also be about channels? */
  if (or_conn->base_.marked_for_close ||
      connection_or_is_bad_for_new_circs(or_conn))
    return 1;

  if (force ||
      or_conn->base_.timestamp_created + TIME_BEFORE_OR_CONN_IS_TOO_OLD
        < now) {
    log_info(LD_OR,
             "Marking OR conn to %s:%d as too old for new circuits "
             "(fd "TOR_SOCKET_T_FORMAT", %d secs old).",
             or_conn->base_.address, or_conn->base_.port, or_conn->base_.s,
             (int)(now - or_conn->base_.timestamp_created));
    connection_or_mark_bad_for_new_circs(or_conn);
  }

  return 0;
}

/** Given a list of all the or_connections with a given
 * identity, set elements of that list as is_bad_for_new_circs as
 * appropriate. Helper for connection_or_set_bad_connections().
 *
 * Specifically, we set the is_bad_for_new_circs flag on:
 *    - all connections if <b>force</b> is true.
 *    - all connections that are too old.
 *    - all open non-canonical connections for which a canonical connection
 *      exists to the same router.
 *    - all open canonical connections for which a 'better' canonical
 *      connection exists to the same router.
 *    - all open non-canonical connections for which a 'better' non-canonical
 *      connection exists to the same router at the same address.
 *
 * See channel_is_better() in channel.c for our idea of what makes one OR
 * connection better than another.
 */
void
connection_or_group_set_badness_(smartlist_t *group, int force)
{
  /* XXXX this function should be entirely about channels, not OR
   * XXXX connections. */

  or_connection_t *best = NULL;
  int n_old = 0, n_inprogress = 0, n_canonical = 0, n_other = 0;
  time_t now = time(NULL);

  /* Pass 1: expire everything that's old, and see what the status of
   * everything else is. */
  SMARTLIST_FOREACH_BEGIN(group, or_connection_t *, or_conn) {
    if (connection_or_single_set_badness_(now, or_conn, force))
      continue;

    if (connection_or_is_bad_for_new_circs(or_conn)) {
      ++n_old;
    } else if (or_conn->base_.state != OR_CONN_STATE_OPEN) {
      ++n_inprogress;
    } else if (or_conn->is_canonical) {
      ++n_canonical;
    } else {
      ++n_other;
    }
  } SMARTLIST_FOREACH_END(or_conn);

  /* Pass 2: We know how about how good the best connection is.
   * expire everything that's worse, and find the very best if we can. */
  SMARTLIST_FOREACH_BEGIN(group, or_connection_t *, or_conn) {
    if (or_conn->base_.marked_for_close ||
        connection_or_is_bad_for_new_circs(or_conn))
      continue; /* This one doesn't need to be marked bad. */
    if (or_conn->base_.state != OR_CONN_STATE_OPEN)
      continue; /* Don't mark anything bad until we have seen what happens
                 * when the connection finishes. */
    if (n_canonical && !or_conn->is_canonical) {
      /* We have at least one open canonical connection to this router,
       * and this one is open but not canonical.  Mark it bad. */
      log_info(LD_OR,
               "Marking OR conn to %s:%d as unsuitable for new circuits: "
               "(fd "TOR_SOCKET_T_FORMAT", %d secs old).  It is not "
               "canonical, and we have another connection to that OR that is.",
               or_conn->base_.address, or_conn->base_.port, or_conn->base_.s,
               (int)(now - or_conn->base_.timestamp_created));
      connection_or_mark_bad_for_new_circs(or_conn);
      continue;
    }

    if (!best ||
        channel_is_better(TLS_CHAN_TO_BASE(or_conn->chan),
                          TLS_CHAN_TO_BASE(best->chan))) {
      best = or_conn;
    }
  } SMARTLIST_FOREACH_END(or_conn);

  if (!best)
    return;

  /* Pass 3: One connection to OR is best.  If it's canonical, mark as bad
   * every other open connection.  If it's non-canonical, mark as bad
   * every other open connection to the same address.
   *
   * XXXX This isn't optimal; if we have connections to an OR at multiple
   *   addresses, we'd like to pick the best _for each address_, and mark as
   *   bad every open connection that isn't best for its address.  But this
   *   can only occur in cases where the other OR is old (so we have no
   *   canonical connection to it), or where all the connections to the OR are
   *   at noncanonical addresses and we have no good direct connection (which
   *   means we aren't at risk of attaching circuits to it anyway).  As
   *   0.1.2.x dies out, the first case will go away, and the second one is
   *   "mostly harmless", so a fix can wait until somebody is bored.
   */
  SMARTLIST_FOREACH_BEGIN(group, or_connection_t *, or_conn) {
    if (or_conn->base_.marked_for_close ||
        connection_or_is_bad_for_new_circs(or_conn) ||
        or_conn->base_.state != OR_CONN_STATE_OPEN)
      continue;
    if (or_conn != best &&
        channel_is_better(TLS_CHAN_TO_BASE(best->chan),
                          TLS_CHAN_TO_BASE(or_conn->chan))) {
      /* This isn't the best conn, _and_ the best conn is better than it */
      if (best->is_canonical) {
        log_info(LD_OR,
                 "Marking OR conn to %s:%d as unsuitable for new circuits: "
                 "(fd "TOR_SOCKET_T_FORMAT", %d secs old). "
                 "We have a better canonical one "
                 "(fd "TOR_SOCKET_T_FORMAT"; %d secs old).",
                 or_conn->base_.address, or_conn->base_.port, or_conn->base_.s,
                 (int)(now - or_conn->base_.timestamp_created),
                 best->base_.s, (int)(now - best->base_.timestamp_created));
        connection_or_mark_bad_for_new_circs(or_conn);
      } else if (!tor_addr_compare(&or_conn->real_addr,
                                   &best->real_addr, CMP_EXACT)) {
        log_info(LD_OR,
                 "Marking OR conn to %s:%d as unsuitable for new circuits: "
                 "(fd "TOR_SOCKET_T_FORMAT", %d secs old).  We have a better "
                 "one with the "
                 "same address (fd "TOR_SOCKET_T_FORMAT"; %d secs old).",
                 or_conn->base_.address, or_conn->base_.port, or_conn->base_.s,
                 (int)(now - or_conn->base_.timestamp_created),
                 best->base_.s, (int)(now - best->base_.timestamp_created));
        connection_or_mark_bad_for_new_circs(or_conn);
      }
    }
  } SMARTLIST_FOREACH_END(or_conn);
}

/** <b>conn</b> is in the 'connecting' state, and it failed to complete
 * a TCP connection. Send notifications appropriately.
 *
 * <b>reason</b> specifies the or_conn_end_reason for the failure;
 * <b>msg</b> specifies the strerror-style error message.
 */
void
connection_or_connect_failed(or_connection_t *conn,
                             int reason, const char *msg)
{
  control_event_or_conn_status(conn, OR_CONN_EVENT_FAILED, reason);
  if (!authdir_mode_tests_reachability(get_options()))
    control_event_bootstrap_prob_or(msg, reason, conn);
}

/** <b>conn</b> got an error in connection_handle_read_impl() or
 * connection_handle_write_impl() and is going to die soon.
 *
 * <b>reason</b> specifies the or_conn_end_reason for the failure;
 * <b>msg</b> specifies the strerror-style error message.
 */
void
connection_or_notify_error(or_connection_t *conn,
                           int reason, const char *msg)
{
  channel_t *chan;

  tor_assert(conn);

  /* If we're connecting, call connect_failed() too */
  if (TO_CONN(conn)->state == OR_CONN_STATE_CONNECTING)
    connection_or_connect_failed(conn, reason, msg);

  /* Tell the controlling channel if we have one */
  if (conn->chan) {
    chan = TLS_CHAN_TO_BASE(conn->chan);
    /* Don't transition if we're already in closing, closed or error */
    if (!CHANNEL_CONDEMNED(chan)) {
      channel_close_for_error(chan);
    }
  }

  /* No need to mark for error because connection.c is about to do that */
}

/** Launch a new OR connection to <b>addr</b>:<b>port</b> and expect to
 * handshake with an OR with identity digest <b>id_digest</b>.  Optionally,
 * pass in a pointer to a channel using this connection.
 *
 * If <b>id_digest</b> is me, do nothing. If we're already connected to it,
 * return that connection. If the connect() is in progress, set the
 * new conn's state to 'connecting' and return it. If connect() succeeds,
 * call connection_tls_start_handshake() on it.
 *
 * This function is called from router_retry_connections(), for
 * ORs connecting to ORs, and circuit_establish_circuit(), for
 * OPs connecting to ORs.
 *
 * Return the launched conn, or NULL if it failed.
 */

MOCK_IMPL(or_connection_t *,
connection_or_connect, (const tor_addr_t *_addr, uint16_t port,
                        const char *id_digest,
                        const ed25519_public_key_t *ed_id,
                        channel_tls_t *chan))
{
  or_connection_t *conn;
  const or_options_t *options = get_options();
  int socket_error = 0;
  tor_addr_t addr;

  int r;
  tor_addr_t proxy_addr;
  uint16_t proxy_port;
  int proxy_type;

  tor_assert(_addr);
  tor_assert(id_digest);
  tor_addr_copy(&addr, _addr);

  if (server_mode(options) && router_digest_is_me(id_digest)) {
    log_info(LD_PROTOCOL,"Client asked me to connect to myself. Refusing.");
    return NULL;
  }
  if (server_mode(options) && router_ed25519_id_is_me(ed_id)) {
    log_info(LD_PROTOCOL,"Client asked me to connect to myself by Ed25519 "
             "identity. Refusing.");
    return NULL;
  }

  conn = or_connection_new(CONN_TYPE_OR, tor_addr_family(&addr));

  /*
   * Set up conn so it's got all the data we need to remember for channels
   *
   * This stuff needs to happen before connection_or_init_conn_from_address()
   * so connection_or_set_identity_digest() and such know where to look to
   * keep the channel up to date.
   */
  conn->chan = chan;
  chan->conn = conn;
  connection_or_init_conn_from_address(conn, &addr, port, id_digest, ed_id, 1);
  connection_or_change_state(conn, OR_CONN_STATE_CONNECTING);
  control_event_or_conn_status(conn, OR_CONN_EVENT_LAUNCHED, 0);

  conn->is_outgoing = 1;

  /* If we are using a proxy server, find it and use it. */
  r = get_proxy_addrport(&proxy_addr, &proxy_port, &proxy_type, TO_CONN(conn));
  if (r == 0) {
    conn->proxy_type = proxy_type;
    if (proxy_type != PROXY_NONE) {
      tor_addr_copy(&addr, &proxy_addr);
      port = proxy_port;
      conn->base_.proxy_state = PROXY_INFANT;
    }
  } else {
    /* get_proxy_addrport() might fail if we have a Bridge line that
       references a transport, but no ClientTransportPlugin lines
       defining its transport proxy. If this is the case, let's try to
       output a useful log message to the user. */
    const char *transport_name =
      find_transport_name_by_bridge_addrport(&TO_CONN(conn)->addr,
                                             TO_CONN(conn)->port);

    if (transport_name) {
      log_warn(LD_GENERAL, "We were supposed to connect to bridge '%s' "
               "using pluggable transport '%s', but we can't find a pluggable "
               "transport proxy supporting '%s'. This can happen if you "
               "haven't provided a ClientTransportPlugin line, or if "
               "your pluggable transport proxy stopped running.",
               fmt_addrport(&TO_CONN(conn)->addr, TO_CONN(conn)->port),
               transport_name, transport_name);

      control_event_bootstrap_prob_or(
                                "Can't connect to bridge",
                                END_OR_CONN_REASON_PT_MISSING,
                                conn);

    } else {
      log_warn(LD_GENERAL, "Tried to connect to '%s' through a proxy, but "
               "the proxy address could not be found.",
               fmt_addrport(&TO_CONN(conn)->addr, TO_CONN(conn)->port));
    }

    connection_free_(TO_CONN(conn));
    return NULL;
  }

  switch (connection_connect(TO_CONN(conn), conn->base_.address,
                             &addr, port, &socket_error)) {
    case -1:
      /* We failed to establish a connection probably because of a local
       * error. No need to blame the guard in this case. Notify the networking
       * system of this failure. */
      connection_or_connect_failed(conn,
                                   errno_to_orconn_end_reason(socket_error),
                                   tor_socket_strerror(socket_error));
      connection_free_(TO_CONN(conn));
      return NULL;
    case 0:
      connection_watch_events(TO_CONN(conn), READ_EVENT | WRITE_EVENT);
      /* writable indicates finish, readable indicates broken link,
         error indicates broken link on windows */
      return conn;
    /* case 1: fall through */
  }

  if (connection_or_finished_connecting(conn) < 0) {
    /* already marked for close */
    return NULL;
  }
  return conn;
}

/** Mark orconn for close and transition the associated channel, if any, to
 * the closing state.
 *
 * It's safe to call this and connection_or_close_for_error() any time, and
 * channel layer will treat it as a connection closing for reasons outside
 * its control, like the remote end closing it.  It can also be a local
 * reason that's specific to connection_t/or_connection_t rather than
 * the channel mechanism, such as expiration of old connections in
 * run_connection_housekeeping().  If you want to close a channel_t
 * from somewhere that logically works in terms of generic channels
 * rather than connections, use channel_mark_for_close(); see also
 * the comment on that function in channel.c.
 */

void
connection_or_close_normally(or_connection_t *orconn, int flush)
{
  channel_t *chan = NULL;

  tor_assert(orconn);
  if (flush) connection_mark_and_flush_internal(TO_CONN(orconn));
  else connection_mark_for_close_internal(TO_CONN(orconn));
  if (orconn->chan) {
    chan = TLS_CHAN_TO_BASE(orconn->chan);
    /* Don't transition if we're already in closing, closed or error */
    if (!CHANNEL_CONDEMNED(chan)) {
      channel_close_from_lower_layer(chan);
    }
  }
}

/** Mark orconn for close and transition the associated channel, if any, to
 * the error state.
 */

MOCK_IMPL(void,
connection_or_close_for_error,(or_connection_t *orconn, int flush))
{
  channel_t *chan = NULL;

  tor_assert(orconn);
  if (flush) connection_mark_and_flush_internal(TO_CONN(orconn));
  else connection_mark_for_close_internal(TO_CONN(orconn));
  if (orconn->chan) {
    chan = TLS_CHAN_TO_BASE(orconn->chan);
    /* Don't transition if we're already in closing, closed or error */
    if (!CHANNEL_CONDEMNED(chan)) {
      channel_close_for_error(chan);
    }
  }
}

/** Begin the tls handshake with <b>conn</b>. <b>receiving</b> is 0 if
 * we initiated the connection, else it's 1.
 *
 * Assign a new tls object to conn->tls, begin reading on <b>conn</b>, and
 * pass <b>conn</b> to connection_tls_continue_handshake().
 *
 * Return -1 if <b>conn</b> is broken, else return 0.
 */
MOCK_IMPL(int,
connection_tls_start_handshake,(or_connection_t *conn, int receiving))
{
  channel_listener_t *chan_listener;
  channel_t *chan;

  /* Incoming connections will need a new channel passed to the
   * channel_tls_listener */
  if (receiving) {
    /* It shouldn't already be set */
    tor_assert(!(conn->chan));
    chan_listener = channel_tls_get_listener();
    if (!chan_listener) {
      chan_listener = channel_tls_start_listener();
      command_setup_listener(chan_listener);
    }
    chan = channel_tls_handle_incoming(conn);
    channel_listener_queue_incoming(chan_listener, chan);
  }

  connection_or_change_state(conn, OR_CONN_STATE_TLS_HANDSHAKING);
  tor_assert(!conn->tls);
  conn->tls = tor_tls_new(conn->base_.s, receiving);
  if (!conn->tls) {
    log_warn(LD_BUG,"tor_tls_new failed. Closing.");
    return -1;
  }
  tor_tls_set_logged_address(conn->tls, // XXX client and relay?
      escaped_safe_str(conn->base_.address));

  connection_start_reading(TO_CONN(conn));
  log_debug(LD_HANDSHAKE,"starting TLS handshake on fd "TOR_SOCKET_T_FORMAT,
            conn->base_.s);

  if (connection_tls_continue_handshake(conn) < 0)
    return -1;

  return 0;
}

/** Block all future attempts to renegotiate on 'conn' */
void
connection_or_block_renegotiation(or_connection_t *conn)
{
  tor_tls_t *tls = conn->tls;
  if (!tls)
    return;
  tor_tls_set_renegotiate_callback(tls, NULL, NULL);
  tor_tls_block_renegotiation(tls);
}

/** Invoked on the server side from inside tor_tls_read() when the server
 * gets a successful TLS renegotiation from the client. */
static void
connection_or_tls_renegotiated_cb(tor_tls_t *tls, void *_conn)
{
  or_connection_t *conn = _conn;
  (void)tls;

  /* Don't invoke this again. */
  connection_or_block_renegotiation(conn);

  if (connection_tls_finish_handshake(conn) < 0) {
    /* XXXX_TLS double-check that it's ok to do this from inside read. */
    /* XXXX_TLS double-check that this verifies certificates. */
    connection_or_close_for_error(conn, 0);
  }
}

/** Move forward with the tls handshake. If it finishes, hand
 * <b>conn</b> to connection_tls_finish_handshake().
 *
 * Return -1 if <b>conn</b> is broken, else return 0.
 */
int
connection_tls_continue_handshake(or_connection_t *conn)
{
  int result;
  check_no_tls_errors();

  tor_assert(conn->base_.state == OR_CONN_STATE_TLS_HANDSHAKING);
  // log_notice(LD_OR, "Continue handshake with %p", conn->tls);
  result = tor_tls_handshake(conn->tls);
  // log_notice(LD_OR, "Result: %d", result);

  switch (result) {
    CASE_TOR_TLS_ERROR_ANY:
    log_info(LD_OR,"tls error [%s]. breaking connection.",
             tor_tls_err_to_string(result));
      return -1;
    case TOR_TLS_DONE:
      if (! tor_tls_used_v1_handshake(conn->tls)) {
        if (!tor_tls_is_server(conn->tls)) {
          tor_assert(conn->base_.state == OR_CONN_STATE_TLS_HANDSHAKING);
          return connection_or_launch_v3_or_handshake(conn);
        } else {
          /* v2/v3 handshake, but we are not a client. */
          log_debug(LD_OR, "Done with initial SSL handshake (server-side). "
                           "Expecting renegotiation or VERSIONS cell");
          tor_tls_set_renegotiate_callback(conn->tls,
                                           connection_or_tls_renegotiated_cb,
                                           conn);
          connection_or_change_state(conn,
              OR_CONN_STATE_TLS_SERVER_RENEGOTIATING);
          connection_stop_writing(TO_CONN(conn));
          connection_start_reading(TO_CONN(conn));
          return 0;
        }
      }
      tor_assert(tor_tls_is_server(conn->tls));
      return connection_tls_finish_handshake(conn);
    case TOR_TLS_WANTWRITE:
      connection_start_writing(TO_CONN(conn));
      log_debug(LD_OR,"wanted write");
      return 0;
    case TOR_TLS_WANTREAD: /* handshaking conns are *always* reading */
      log_debug(LD_OR,"wanted read");
      return 0;
    case TOR_TLS_CLOSE:
      log_info(LD_OR,"tls closed. breaking connection.");
      return -1;
  }
  return 0;
}

/** Return 1 if we initiated this connection, or 0 if it started
 * out as an incoming connection.
 */
int
connection_or_nonopen_was_started_here(or_connection_t *conn)
{
  tor_assert(conn->base_.type == CONN_TYPE_OR ||
             conn->base_.type == CONN_TYPE_EXT_OR);
  if (!conn->tls)
    return 1; /* it's still in proxy states or something */
  if (conn->handshake_state)
    return conn->handshake_state->started_here;
  return !tor_tls_is_server(conn->tls);
}

/** <b>Conn</b> just completed its handshake. Return 0 if all is well, and
 * return -1 if they are lying, broken, or otherwise something is wrong.
 *
 * If we initiated this connection (<b>started_here</b> is true), make sure
 * the other side sent a correctly formed certificate. If I initiated the
 * connection, make sure it's the right relay by checking the certificate.
 *
 * Otherwise (if we _didn't_ initiate this connection), it's okay for
 * the certificate to be weird or absent.
 *
 * If we return 0, and the certificate is as expected, write a hash of the
 * identity key into <b>digest_rcvd_out</b>, which must have DIGEST_LEN
 * space in it.
 * If the certificate is invalid or missing on an incoming connection,
 * we return 0 and set <b>digest_rcvd_out</b> to DIGEST_LEN NUL bytes.
 * (If we return -1, the contents of this buffer are undefined.)
 *
 * As side effects,
 * 1) Set conn->circ_id_type according to tor-spec.txt.
 * 2) If we're an authdirserver and we initiated the connection: drop all
 *    descriptors that claim to be on that IP/port but that aren't
 *    this relay; and note that this relay is reachable.
 * 3) If this is a bridge and we didn't configure its identity
 *    fingerprint, remember the keyid we just learned.
 */
static int
connection_or_check_valid_tls_handshake(or_connection_t *conn,
                                        int started_here,
                                        char *digest_rcvd_out)
{
  crypto_pk_t *identity_rcvd=NULL;
  const or_options_t *options = get_options();
  int severity = server_mode(options) ? LOG_PROTOCOL_WARN : LOG_WARN;
  const char *safe_address =
    started_here ? conn->base_.address :
                   safe_str_client(conn->base_.address);
  const char *conn_type = started_here ? "outgoing" : "incoming";
  int has_cert = 0;

  check_no_tls_errors();
  has_cert = tor_tls_peer_has_cert(conn->tls);
  if (started_here && !has_cert) {
    log_info(LD_HANDSHAKE,"Tried connecting to router at %s:%d, but it didn't "
             "send a cert! Closing.",
             safe_address, conn->base_.port);
    return -1;
  } else if (!has_cert) {
    log_debug(LD_HANDSHAKE,"Got incoming connection with no certificate. "
              "That's ok.");
  }
  check_no_tls_errors();

  if (has_cert) {
    int v = tor_tls_verify(started_here?severity:LOG_INFO,
                           conn->tls, &identity_rcvd);
    if (started_here && v<0) {
      log_fn(severity,LD_HANDSHAKE,"Tried connecting to router at %s:%d: It"
             " has a cert but it's invalid. Closing.",
             safe_address, conn->base_.port);
        return -1;
    } else if (v<0) {
      log_info(LD_HANDSHAKE,"Incoming connection gave us an invalid cert "
               "chain; ignoring.");
    } else {
      log_debug(LD_HANDSHAKE,
                "The certificate seems to be valid on %s connection "
                "with %s:%d", conn_type, safe_address, conn->base_.port);
    }
    check_no_tls_errors();
  }

  if (identity_rcvd) {
    if (crypto_pk_get_digest(identity_rcvd, digest_rcvd_out) < 0) {
      crypto_pk_free(identity_rcvd);
      return -1;
    }
  } else {
    memset(digest_rcvd_out, 0, DIGEST_LEN);
  }

  tor_assert(conn->chan);
  channel_set_circid_type(TLS_CHAN_TO_BASE(conn->chan), identity_rcvd, 1);

  crypto_pk_free(identity_rcvd);

  if (started_here) {
    /* A TLS handshake can't teach us an Ed25519 ID, so we set it to NULL
     * here. */
    log_debug(LD_HANDSHAKE, "Calling client_learned_peer_id from "
              "check_valid_tls_handshake");
    return connection_or_client_learned_peer_id(conn,
                                        (const uint8_t*)digest_rcvd_out,
                                        NULL);
  }

  return 0;
}

/** Called when we (as a connection initiator) have definitively,
 * authenticatedly, learned that ID of the Tor instance on the other
 * side of <b>conn</b> is <b>rsa_peer_id</b> and optionally <b>ed_peer_id</b>.
 * For v1 and v2 handshakes,
 * this is right after we get a certificate chain in a TLS handshake
 * or renegotiation.  For v3+ handshakes, this is right after we get a
 * certificate chain in a CERTS cell.
 *
 * If we did not know the ID before, record the one we got.
 *
 * If we wanted an ID, but we didn't get the one we expected, log a message
 * and return -1.
 * On relays:
 *  - log a protocol warning whenever the fingerprints don't match;
 * On clients:
 *  - if a relay's fingerprint doesn't match, log a warning;
 *  - if we don't have updated relay fingerprints from a recent consensus, and
 *    a fallback directory mirror's hard-coded fingerprint has changed, log an
 *    info explaining that we will try another fallback.
 *
 * If we're testing reachability, remember what we learned.
 *
 * Return 0 on success, -1 on failure.
 */
int
connection_or_client_learned_peer_id(or_connection_t *conn,
                                     const uint8_t *rsa_peer_id,
                                     const ed25519_public_key_t *ed_peer_id)
{
  const or_options_t *options = get_options();
  channel_tls_t *chan_tls = conn->chan;
  channel_t *chan = channel_tls_to_base(chan_tls);
  int changed_identity = 0;
  tor_assert(chan);

  const int expected_rsa_key =
    ! tor_digest_is_zero(conn->identity_digest);
  const int expected_ed_key =
    ! ed25519_public_key_is_zero(&chan->ed25519_identity);

  log_info(LD_HANDSHAKE, "learned peer id for %p (%s): %s, %s",
           conn,
           safe_str_client(conn->base_.address),
           hex_str((const char*)rsa_peer_id, DIGEST_LEN),
           ed25519_fmt(ed_peer_id));

  if (! expected_rsa_key && ! expected_ed_key) {
    log_info(LD_HANDSHAKE, "(we had no ID in mind when we made this "
             "connection.");
    connection_or_set_identity_digest(conn,
                                      (const char*)rsa_peer_id, ed_peer_id);
    tor_free(conn->nickname);
    conn->nickname = tor_malloc(HEX_DIGEST_LEN+2);
    conn->nickname[0] = '$';
    base16_encode(conn->nickname+1, HEX_DIGEST_LEN+1,
                  conn->identity_digest, DIGEST_LEN);
    log_info(LD_HANDSHAKE, "Connected to router %s at %s:%d without knowing "
                    "its key. Hoping for the best.",
                    conn->nickname, conn->base_.address, conn->base_.port);
    /* if it's a bridge and we didn't know its identity fingerprint, now
     * we do -- remember it for future attempts. */
    learned_router_identity(&conn->base_.addr, conn->base_.port,
                            (const char*)rsa_peer_id, ed_peer_id);
    changed_identity = 1;
  }

  const int rsa_mismatch = expected_rsa_key &&
    tor_memneq(rsa_peer_id, conn->identity_digest, DIGEST_LEN);
  /* It only counts as an ed25519 mismatch if we wanted an ed25519 identity
   * and didn't get it. It's okay if we get one that we didn't ask for. */
  const int ed25519_mismatch =
    expected_ed_key &&
    (ed_peer_id == NULL ||
     ! ed25519_pubkey_eq(&chan->ed25519_identity, ed_peer_id));

  if (rsa_mismatch || ed25519_mismatch) {
    /* I was aiming for a particular digest. I didn't get it! */
    char seen_rsa[HEX_DIGEST_LEN+1];
    char expected_rsa[HEX_DIGEST_LEN+1];
    char seen_ed[ED25519_BASE64_LEN+1];
    char expected_ed[ED25519_BASE64_LEN+1];
    base16_encode(seen_rsa, sizeof(seen_rsa),
                  (const char*)rsa_peer_id, DIGEST_LEN);
    base16_encode(expected_rsa, sizeof(expected_rsa), conn->identity_digest,
                  DIGEST_LEN);
    if (ed_peer_id) {
      ed25519_public_to_base64(seen_ed, ed_peer_id);
    } else {
      strlcpy(seen_ed, "no ed25519 key", sizeof(seen_ed));
    }
    if (! ed25519_public_key_is_zero(&chan->ed25519_identity)) {
      ed25519_public_to_base64(expected_ed, &chan->ed25519_identity);
    } else {
      strlcpy(expected_ed, "no ed25519 key", sizeof(expected_ed));
    }
    const int using_hardcoded_fingerprints =
      !networkstatus_get_reasonably_live_consensus(time(NULL),
                                                   usable_consensus_flavor());
    const int is_fallback_fingerprint = router_digest_is_fallback_dir(
                                                   conn->identity_digest);
    const int is_authority_fingerprint = router_digest_is_trusted_dir(
                                                   conn->identity_digest);
    int severity;
    const char *extra_log = "";

    if (server_mode(options)) {
      severity = LOG_PROTOCOL_WARN;
    } else {
      if (using_hardcoded_fingerprints) {
        /* We need to do the checks in this order, because the list of
         * fallbacks includes the list of authorities */
        if (is_authority_fingerprint) {
          severity = LOG_WARN;
        } else if (is_fallback_fingerprint) {
          /* we expect a small number of fallbacks to change from their
           * hard-coded fingerprints over the life of a release */
          severity = LOG_INFO;
          extra_log = " Tor will try a different fallback.";
        } else {
          /* it's a bridge, it's either a misconfiguration, or unexpected */
          severity = LOG_WARN;
        }
      } else {
        /* a relay has changed its fingerprint from the one in the consensus */
        severity = LOG_WARN;
      }
    }

    log_fn(severity, LD_HANDSHAKE,
           "Tried connecting to router at %s:%d, but RSA identity key was not "
           "as expected: wanted %s + %s but got %s + %s.%s",
           conn->base_.address, conn->base_.port,
           expected_rsa, expected_ed, seen_rsa, seen_ed, extra_log);

    /* Tell the new guard API about the channel failure */
    entry_guard_chan_failed(TLS_CHAN_TO_BASE(conn->chan));
    control_event_or_conn_status(conn, OR_CONN_EVENT_FAILED,
                                 END_OR_CONN_REASON_OR_IDENTITY);
    if (!authdir_mode_tests_reachability(options))
      control_event_bootstrap_prob_or(
                                "Unexpected identity in router certificate",
                                END_OR_CONN_REASON_OR_IDENTITY,
                                conn);
    return -1;
  }

  if (!expected_ed_key && ed_peer_id) {
    log_info(LD_HANDSHAKE, "(we had no Ed25519 ID in mind when we made this "
             "connection.");
    connection_or_set_identity_digest(conn,
                                      (const char*)rsa_peer_id, ed_peer_id);
    changed_identity = 1;
  }

  if (changed_identity) {
    /* If we learned an identity for this connection, then we might have
     * just discovered it to be canonical. */
    connection_or_check_canonicity(conn, conn->handshake_state->started_here);
  }

  if (authdir_mode_tests_reachability(options)) {
    dirserv_orconn_tls_done(&conn->base_.addr, conn->base_.port,
                            (const char*)rsa_peer_id, ed_peer_id);
  }

  return 0;
}

/** Return when we last used this channel for client activity (origin
 * circuits). This is called from connection.c, since client_used is now one
 * of the timestamps in channel_t */

time_t
connection_or_client_used(or_connection_t *conn)
{
  tor_assert(conn);

  if (conn->chan) {
    return channel_when_last_client(TLS_CHAN_TO_BASE(conn->chan));
  } else return 0;
}

/** The v1/v2 TLS handshake is finished.
 *
 * Make sure we are happy with the peer we just handshaked with.
 *
 * If they initiated the connection, make sure they're not already connected,
 * then initialize conn from the information in router.
 *
 * If all is successful, call circuit_n_conn_done() to handle events
 * that have been pending on the <tls handshake completion. Also set the
 * directory to be dirty (only matters if I'm an authdirserver).
 *
 * If this is a v2 TLS handshake, send a versions cell.
 */
static int
connection_tls_finish_handshake(or_connection_t *conn)
{
  char digest_rcvd[DIGEST_LEN];
  int started_here = connection_or_nonopen_was_started_here(conn);

  tor_assert(!started_here);

  log_debug(LD_HANDSHAKE,"%s tls handshake on %p with %s done, using "
            "ciphersuite %s. verifying.",
            started_here?"outgoing":"incoming",
            conn,
            safe_str_client(conn->base_.address),
            tor_tls_get_ciphersuite_name(conn->tls));

  if (connection_or_check_valid_tls_handshake(conn, started_here,
                                              digest_rcvd) < 0)
    return -1;

  circuit_build_times_network_is_live(get_circuit_build_times_mutable());

  if (tor_tls_used_v1_handshake(conn->tls)) {
    conn->link_proto = 1;
    connection_or_init_conn_from_address(conn, &conn->base_.addr,
                                         conn->base_.port, digest_rcvd,
                                         NULL, 0);
    tor_tls_block_renegotiation(conn->tls);
    rep_hist_note_negotiated_link_proto(1, started_here);
    return connection_or_set_state_open(conn);
  } else {
    connection_or_change_state(conn, OR_CONN_STATE_OR_HANDSHAKING_V2);
    if (connection_init_or_handshake_state(conn, started_here) < 0)
      return -1;
    connection_or_init_conn_from_address(conn, &conn->base_.addr,
                                         conn->base_.port, digest_rcvd,
                                         NULL, 0);
    return connection_or_send_versions(conn, 0);
  }
}

/**
 * Called as client when initial TLS handshake is done, and we notice
 * that we got a v3-handshake signalling certificate from the server.
 * Set up structures, do bookkeeping, and send the versions cell.
 * Return 0 on success and -1 on failure.
 */
static int
connection_or_launch_v3_or_handshake(or_connection_t *conn)
{
  tor_assert(connection_or_nonopen_was_started_here(conn));

  circuit_build_times_network_is_live(get_circuit_build_times_mutable());

  connection_or_change_state(conn, OR_CONN_STATE_OR_HANDSHAKING_V3);
  if (connection_init_or_handshake_state(conn, 1) < 0)
    return -1;

  return connection_or_send_versions(conn, 1);
}

/** Allocate a new connection handshake state for the connection
 * <b>conn</b>.  Return 0 on success, -1 on failure. */
int
connection_init_or_handshake_state(or_connection_t *conn, int started_here)
{
  or_handshake_state_t *s;
  if (conn->handshake_state) {
    log_warn(LD_BUG, "Duplicate call to connection_init_or_handshake_state!");
    return 0;
  }
  s = conn->handshake_state = tor_malloc_zero(sizeof(or_handshake_state_t));
  s->started_here = started_here ? 1 : 0;
  s->digest_sent_data = 1;
  s->digest_received_data = 1;
  if (! started_here && get_current_link_cert_cert()) {
    s->own_link_cert = tor_cert_dup(get_current_link_cert_cert());
  }
  s->certs = or_handshake_certs_new();
  s->certs->started_here = s->started_here;
  return 0;
}

/** Free all storage held by <b>state</b>. */
void
or_handshake_state_free_(or_handshake_state_t *state)
{
  if (!state)
    return;
  crypto_digest_free(state->digest_sent);
  crypto_digest_free(state->digest_received);
  or_handshake_certs_free(state->certs);
  tor_cert_free(state->own_link_cert);
  memwipe(state, 0xBE, sizeof(or_handshake_state_t));
  tor_free(state);
}

/**
 * Remember that <b>cell</b> has been transmitted (if <b>incoming</b> is
 * false) or received (if <b>incoming</b> is true) during a V3 handshake using
 * <b>state</b>.
 *
 * (We don't record the cell, but we keep a digest of everything sent or
 * received during the v3 handshake, and the client signs it in an
 * authenticate cell.)
 */
void
or_handshake_state_record_cell(or_connection_t *conn,
                               or_handshake_state_t *state,
                               const cell_t *cell,
                               int incoming)
{
  size_t cell_network_size = get_cell_network_size(conn->wide_circ_ids);
  crypto_digest_t *d, **dptr;
  packed_cell_t packed;
  if (incoming) {
    if (!state->digest_received_data)
      return;
  } else {
    if (!state->digest_sent_data)
      return;
  }
  if (!incoming) {
    log_warn(LD_BUG, "We shouldn't be sending any non-variable-length cells "
             "while making a handshake digest.  But we think we are sending "
             "one with type %d.", (int)cell->command);
  }
  dptr = incoming ? &state->digest_received : &state->digest_sent;
  if (! *dptr)
    *dptr = crypto_digest256_new(DIGEST_SHA256);

  d = *dptr;
  /* Re-packing like this is a little inefficient, but we don't have to do
     this very often at all. */
  cell_pack(&packed, cell, conn->wide_circ_ids);
  crypto_digest_add_bytes(d, packed.body, cell_network_size);
  memwipe(&packed, 0, sizeof(packed));
}

/** Remember that a variable-length <b>cell</b> has been transmitted (if
 * <b>incoming</b> is false) or received (if <b>incoming</b> is true) during a
 * V3 handshake using <b>state</b>.
 *
 * (We don't record the cell, but we keep a digest of everything sent or
 * received during the v3 handshake, and the client signs it in an
 * authenticate cell.)
 */
void
or_handshake_state_record_var_cell(or_connection_t *conn,
                                   or_handshake_state_t *state,
                                   const var_cell_t *cell,
                                   int incoming)
{
  crypto_digest_t *d, **dptr;
  int n;
  char buf[VAR_CELL_MAX_HEADER_SIZE];
  if (incoming) {
    if (!state->digest_received_data)
      return;
  } else {
    if (!state->digest_sent_data)
      return;
  }
  dptr = incoming ? &state->digest_received : &state->digest_sent;
  if (! *dptr)
    *dptr = crypto_digest256_new(DIGEST_SHA256);

  d = *dptr;

  n = var_cell_pack_header(cell, buf, conn->wide_circ_ids);
  crypto_digest_add_bytes(d, buf, n);
  crypto_digest_add_bytes(d, (const char *)cell->payload, cell->payload_len);

  memwipe(buf, 0, sizeof(buf));
}

/** Set <b>conn</b>'s state to OR_CONN_STATE_OPEN, and tell other subsystems
 * as appropriate.  Called when we are done with all TLS and OR handshaking.
 */
int
connection_or_set_state_open(or_connection_t *conn)
{
  connection_or_change_state(conn, OR_CONN_STATE_OPEN);
  control_event_or_conn_status(conn, OR_CONN_EVENT_CONNECTED, 0);

  /* Link protocol 3 appeared in Tor 0.2.3.6-alpha, so any connection
   * that uses an earlier link protocol should not be treated as a relay. */
  if (conn->link_proto < 3) {
    channel_mark_client(TLS_CHAN_TO_BASE(conn->chan));
  }

  or_handshake_state_free(conn->handshake_state);
  conn->handshake_state = NULL;
  connection_start_reading(TO_CONN(conn));

  return 0;
}

/** Pack <b>cell</b> into wire-format, and write it onto <b>conn</b>'s outbuf.
 * For cells that use or affect a circuit, this should only be called by
 * connection_or_flush_from_first_active_circuit().
 */
void
connection_or_write_cell_to_buf(const cell_t *cell, or_connection_t *conn)
{
  packed_cell_t networkcell;
  size_t cell_network_size = get_cell_network_size(conn->wide_circ_ids);

  tor_assert(cell);
  tor_assert(conn);

  cell_pack(&networkcell, cell, conn->wide_circ_ids);

  rep_hist_padding_count_write(PADDING_TYPE_TOTAL);
  if (cell->command == CELL_PADDING)
    rep_hist_padding_count_write(PADDING_TYPE_CELL);

  connection_buf_add(networkcell.body, cell_network_size, TO_CONN(conn));

  /* Touch the channel's active timestamp if there is one */
  if (conn->chan) {
    channel_timestamp_active(TLS_CHAN_TO_BASE(conn->chan));

    if (TLS_CHAN_TO_BASE(conn->chan)->currently_padding) {
      rep_hist_padding_count_write(PADDING_TYPE_ENABLED_TOTAL);
      if (cell->command == CELL_PADDING)
        rep_hist_padding_count_write(PADDING_TYPE_ENABLED_CELL);
    }
  }

  if (conn->base_.state == OR_CONN_STATE_OR_HANDSHAKING_V3)
    or_handshake_state_record_cell(conn, conn->handshake_state, cell, 0);
}

/** Pack a variable-length <b>cell</b> into wire-format, and write it onto
 * <b>conn</b>'s outbuf.  Right now, this <em>DOES NOT</em> support cells that
 * affect a circuit.
 */
MOCK_IMPL(void,
connection_or_write_var_cell_to_buf,(const var_cell_t *cell,
                                     or_connection_t *conn))
{
  int n;
  char hdr[VAR_CELL_MAX_HEADER_SIZE];
  tor_assert(cell);
  tor_assert(conn);
  n = var_cell_pack_header(cell, hdr, conn->wide_circ_ids);
  connection_buf_add(hdr, n, TO_CONN(conn));
  connection_buf_add((char*)cell->payload,
                          cell->payload_len, TO_CONN(conn));
  if (conn->base_.state == OR_CONN_STATE_OR_HANDSHAKING_V3)
    or_handshake_state_record_var_cell(conn, conn->handshake_state, cell, 0);

  /* Touch the channel's active timestamp if there is one */
  if (conn->chan)
    channel_timestamp_active(TLS_CHAN_TO_BASE(conn->chan));
}

/** See whether there's a variable-length cell waiting on <b>or_conn</b>'s
 * inbuf.  Return values as for fetch_var_cell_from_buf(). */
static int
connection_fetch_var_cell_from_buf(or_connection_t *or_conn, var_cell_t **out)
{
  connection_t *conn = TO_CONN(or_conn);
  return fetch_var_cell_from_buf(conn->inbuf, out, or_conn->link_proto);
}

/** Process cells from <b>conn</b>'s inbuf.
 *
 * Loop: while inbuf contains a cell, pull it off the inbuf, unpack it,
 * and hand it to command_process_cell().
 *
 * Always return 0.
 */
static int
connection_or_process_cells_from_inbuf(or_connection_t *conn)
{
  var_cell_t *var_cell;

  /*
   * Note on memory management for incoming cells: below the channel layer,
   * we shouldn't need to consider its internal queueing/copying logic.  It
   * is safe to pass cells to it on the stack or on the heap, but in the
   * latter case we must be sure we free them later.
   *
   * The incoming cell queue code in channel.c will (in the common case)
   * decide it can pass them to the upper layer immediately, in which case
   * those functions may run directly on the cell pointers we pass here, or
   * it may decide to queue them, in which case it will allocate its own
   * buffer and copy the cell.
   */

  while (1) {
    log_debug(LD_OR,
              TOR_SOCKET_T_FORMAT": starting, inbuf_datalen %d "
              "(%d pending in tls object).",
              conn->base_.s,(int)connection_get_inbuf_len(TO_CONN(conn)),
              tor_tls_get_pending_bytes(conn->tls));
    if (connection_fetch_var_cell_from_buf(conn, &var_cell)) {
      if (!var_cell)
        return 0; /* not yet. */

      /* Touch the channel's active timestamp if there is one */
      if (conn->chan)
        channel_timestamp_active(TLS_CHAN_TO_BASE(conn->chan));

      circuit_build_times_network_is_live(get_circuit_build_times_mutable());
      channel_tls_handle_var_cell(var_cell, conn);
      var_cell_free(var_cell);
    } else {
      const int wide_circ_ids = conn->wide_circ_ids;
      size_t cell_network_size = get_cell_network_size(conn->wide_circ_ids);
      char buf[CELL_MAX_NETWORK_SIZE];
      cell_t cell;
      if (connection_get_inbuf_len(TO_CONN(conn))
          < cell_network_size) /* whole response available? */
        return 0; /* not yet */

      /* Touch the channel's active timestamp if there is one */
      if (conn->chan)
        channel_timestamp_active(TLS_CHAN_TO_BASE(conn->chan));

      circuit_build_times_network_is_live(get_circuit_build_times_mutable());
      connection_buf_get_bytes(buf, cell_network_size, TO_CONN(conn));

      /* retrieve cell info from buf (create the host-order struct from the
       * network-order string) */
      cell_unpack(&cell, buf, wide_circ_ids);

      channel_tls_handle_cell(&cell, conn);
    }
  }
}

/** Array of recognized link protocol versions. */
static const uint16_t or_protocol_versions[] = { 1, 2, 3, 4, 5 };
/** Number of versions in <b>or_protocol_versions</b>. */
static const int n_or_protocol_versions =
  (int)( sizeof(or_protocol_versions)/sizeof(uint16_t) );

/** Return true iff <b>v</b> is a link protocol version that this Tor
 * implementation believes it can support. */
int
is_or_protocol_version_known(uint16_t v)
{
  int i;
  for (i = 0; i < n_or_protocol_versions; ++i) {
    if (or_protocol_versions[i] == v)
      return 1;
  }
  return 0;
}

/** Send a VERSIONS cell on <b>conn</b>, telling the other host about the
 * link protocol versions that this Tor can support.
 *
 * If <b>v3_plus</b>, this is part of a V3 protocol handshake, so only
 * allow protocol version v3 or later.  If not <b>v3_plus</b>, this is
 * not part of a v3 protocol handshake, so don't allow protocol v3 or
 * later.
 **/
int
connection_or_send_versions(or_connection_t *conn, int v3_plus)
{
  var_cell_t *cell;
  int i;
  int n_versions = 0;
  const int min_version = v3_plus ? 3 : 0;
  const int max_version = v3_plus ? UINT16_MAX : 2;
  tor_assert(conn->handshake_state &&
             !conn->handshake_state->sent_versions_at);
  cell = var_cell_new(n_or_protocol_versions * 2);
  cell->command = CELL_VERSIONS;
  for (i = 0; i < n_or_protocol_versions; ++i) {
    uint16_t v = or_protocol_versions[i];
    if (v < min_version || v > max_version)
      continue;
    set_uint16(cell->payload+(2*n_versions), htons(v));
    ++n_versions;
  }
  cell->payload_len = n_versions * 2;

  connection_or_write_var_cell_to_buf(cell, conn);
  conn->handshake_state->sent_versions_at = time(NULL);

  var_cell_free(cell);
  return 0;
}

/** Send a NETINFO cell on <b>conn</b>, telling the other server what we know
 * about their address, our address, and the current time. */
MOCK_IMPL(int,
connection_or_send_netinfo,(or_connection_t *conn))
{
  cell_t cell;
  time_t now = time(NULL);
  const routerinfo_t *me;
  int len;
  uint8_t *out;

  tor_assert(conn->handshake_state);

  if (conn->handshake_state->sent_netinfo) {
    log_warn(LD_BUG, "Attempted to send an extra netinfo cell on a connection "
             "where we already sent one.");
    return 0;
  }

  memset(&cell, 0, sizeof(cell_t));
  cell.command = CELL_NETINFO;

  /* Timestamp, if we're a relay. */
  if (public_server_mode(get_options()) || ! conn->is_outgoing)
    set_uint32(cell.payload, htonl((uint32_t)now));

  /* Their address. */
  out = cell.payload + 4;
  /* We use &conn->real_addr below, unless it hasn't yet been set. If it
   * hasn't yet been set, we know that base_.addr hasn't been tampered with
   * yet either. */
  len = append_address_to_payload(out, !tor_addr_is_null(&conn->real_addr)
                                       ? &conn->real_addr : &conn->base_.addr);
  if (len<0)
    return -1;
  out += len;

  /* My address -- only include it if I'm a public relay, or if I'm a
   * bridge and this is an incoming connection. If I'm a bridge and this
   * is an outgoing connection, act like a normal client and omit it. */
  if ((public_server_mode(get_options()) || !conn->is_outgoing) &&
      (me = router_get_my_routerinfo())) {
    tor_addr_t my_addr;
    *out++ = 1 + !tor_addr_is_null(&me->ipv6_addr);

    tor_addr_from_ipv4h(&my_addr, me->addr);
    len = append_address_to_payload(out, &my_addr);
    if (len < 0)
      return -1;
    out += len;

    if (!tor_addr_is_null(&me->ipv6_addr)) {
      len = append_address_to_payload(out, &me->ipv6_addr);
      if (len < 0)
        return -1;
    }
  } else {
    *out = 0;
  }

  conn->handshake_state->digest_sent_data = 0;
  conn->handshake_state->sent_netinfo = 1;
  connection_or_write_cell_to_buf(&cell, conn);

  return 0;
}

/** Helper used to add an encoded certs to a cert cell */
static void
add_certs_cell_cert_helper(certs_cell_t *certs_cell,
                           uint8_t cert_type,
                           const uint8_t *cert_encoded,
                           size_t cert_len)
{
  tor_assert(cert_len <= UINT16_MAX);
  certs_cell_cert_t *ccc = certs_cell_cert_new();
  ccc->cert_type = cert_type;
  ccc->cert_len = cert_len;
  certs_cell_cert_setlen_body(ccc, cert_len);
  memcpy(certs_cell_cert_getarray_body(ccc), cert_encoded, cert_len);

  certs_cell_add_certs(certs_cell, ccc);
}

/** Add an encoded X509 cert (stored as <b>cert_len</b> bytes at
 * <b>cert_encoded</b>) to the trunnel certs_cell_t object that we are
 * building in <b>certs_cell</b>.  Set its type field to <b>cert_type</b>.
 * (If <b>cert</b> is NULL, take no action.) */
static void
add_x509_cert(certs_cell_t *certs_cell,
              uint8_t cert_type,
              const tor_x509_cert_t *cert)
{
  if (NULL == cert)
    return;

  const uint8_t *cert_encoded = NULL;
  size_t cert_len;
  tor_x509_cert_get_der(cert, &cert_encoded, &cert_len);

  add_certs_cell_cert_helper(certs_cell, cert_type, cert_encoded, cert_len);
}

/** Add an Ed25519 cert from <b>cert</b> to the trunnel certs_cell_t object
 * that we are building in <b>certs_cell</b>.  Set its type field to
 * <b>cert_type</b>. (If <b>cert</b> is NULL, take no action.) */
static void
add_ed25519_cert(certs_cell_t *certs_cell,
                 uint8_t cert_type,
                 const tor_cert_t *cert)
{
  if (NULL == cert)
    return;

  add_certs_cell_cert_helper(certs_cell, cert_type,
                             cert->encoded, cert->encoded_len);
}

#ifdef TOR_UNIT_TESTS
int certs_cell_ed25519_disabled_for_testing = 0;
#else
#define certs_cell_ed25519_disabled_for_testing 0
#endif

/** Send a CERTS cell on the connection <b>conn</b>.  Return 0 on success, -1
 * on failure. */
int
connection_or_send_certs_cell(or_connection_t *conn)
{
  const tor_x509_cert_t *global_link_cert = NULL, *id_cert = NULL;
  tor_x509_cert_t *own_link_cert = NULL;
  var_cell_t *cell;

  certs_cell_t *certs_cell = NULL;

  tor_assert(conn->base_.state == OR_CONN_STATE_OR_HANDSHAKING_V3);

  if (! conn->handshake_state)
    return -1;

  const int conn_in_server_mode = ! conn->handshake_state->started_here;

  /* Get the encoded values of the X509 certificates */
  if (tor_tls_get_my_certs(conn_in_server_mode,
                           &global_link_cert, &id_cert) < 0)
    return -1;

  if (conn_in_server_mode) {
    own_link_cert = tor_tls_get_own_cert(conn->tls);
  }
  tor_assert(id_cert);

  certs_cell = certs_cell_new();

  /* Start adding certs.  First the link cert or auth1024 cert. */
  if (conn_in_server_mode) {
    tor_assert_nonfatal(own_link_cert);
    add_x509_cert(certs_cell,
                  OR_CERT_TYPE_TLS_LINK, own_link_cert);
  } else {
    tor_assert(global_link_cert);
    add_x509_cert(certs_cell,
                  OR_CERT_TYPE_AUTH_1024, global_link_cert);
  }

  /* Next the RSA->RSA ID cert */
  add_x509_cert(certs_cell,
                OR_CERT_TYPE_ID_1024, id_cert);

  /* Next the Ed25519 certs */
  add_ed25519_cert(certs_cell,
                   CERTTYPE_ED_ID_SIGN,
                   get_master_signing_key_cert());
  if (conn_in_server_mode) {
    tor_assert_nonfatal(conn->handshake_state->own_link_cert ||
                        certs_cell_ed25519_disabled_for_testing);
    add_ed25519_cert(certs_cell,
                     CERTTYPE_ED_SIGN_LINK,
                     conn->handshake_state->own_link_cert);
  } else {
    add_ed25519_cert(certs_cell,
                     CERTTYPE_ED_SIGN_AUTH,
                     get_current_auth_key_cert());
  }

  /* And finally the crosscert. */
  {
    const uint8_t *crosscert=NULL;
    size_t crosscert_len;
    get_master_rsa_crosscert(&crosscert, &crosscert_len);
    if (crosscert) {
      add_certs_cell_cert_helper(certs_cell,
                               CERTTYPE_RSA1024_ID_EDID,
                               crosscert, crosscert_len);
    }
  }

  /* We've added all the certs; make the cell. */
  certs_cell->n_certs = certs_cell_getlen_certs(certs_cell);

  ssize_t alloc_len = certs_cell_encoded_len(certs_cell);
  tor_assert(alloc_len >= 0 && alloc_len <= UINT16_MAX);
  cell = var_cell_new(alloc_len);
  cell->command = CELL_CERTS;
  ssize_t enc_len = certs_cell_encode(cell->payload, alloc_len, certs_cell);
  tor_assert(enc_len > 0 && enc_len <= alloc_len);
  cell->payload_len = enc_len;

  connection_or_write_var_cell_to_buf(cell, conn);
  var_cell_free(cell);
  certs_cell_free(certs_cell);
  tor_x509_cert_free(own_link_cert);

  return 0;
}

/** Return true iff <b>challenge_type</b> is an AUTHCHALLENGE type that
 * we can send and receive. */
int
authchallenge_type_is_supported(uint16_t challenge_type)
{
  switch (challenge_type) {
     case AUTHTYPE_RSA_SHA256_TLSSECRET:
     case AUTHTYPE_ED25519_SHA256_RFC5705:
       return 1;
     case AUTHTYPE_RSA_SHA256_RFC5705:
     default:
       return 0;
  }
}

/** Return true iff <b>challenge_type_a</b> is one that we would rather
 * use than <b>challenge_type_b</b>. */
int
authchallenge_type_is_better(uint16_t challenge_type_a,
                             uint16_t challenge_type_b)
{
  /* Any supported type is better than an unsupported one;
   * all unsupported types are equally bad. */
  if (!authchallenge_type_is_supported(challenge_type_a))
    return 0;
  if (!authchallenge_type_is_supported(challenge_type_b))
    return 1;
  /* It happens that types are superior in numerically ascending order.
   * If that ever changes, this must change too. */
  return (challenge_type_a > challenge_type_b);
}

/** Send an AUTH_CHALLENGE cell on the connection <b>conn</b>. Return 0
 * on success, -1 on failure. */
int
connection_or_send_auth_challenge_cell(or_connection_t *conn)
{
  var_cell_t *cell = NULL;
  int r = -1;
  tor_assert(conn->base_.state == OR_CONN_STATE_OR_HANDSHAKING_V3);

  if (! conn->handshake_state)
    return -1;

  auth_challenge_cell_t *ac = auth_challenge_cell_new();

  tor_assert(sizeof(ac->challenge) == 32);
  crypto_rand((char*)ac->challenge, sizeof(ac->challenge));

  auth_challenge_cell_add_methods(ac, AUTHTYPE_RSA_SHA256_TLSSECRET);
  /* Disabled, because everything that supports this method also supports
   * the much-superior ED25519_SHA256_RFC5705 */
  /* auth_challenge_cell_add_methods(ac, AUTHTYPE_RSA_SHA256_RFC5705); */
  auth_challenge_cell_add_methods(ac, AUTHTYPE_ED25519_SHA256_RFC5705);
  auth_challenge_cell_set_n_methods(ac,
                                    auth_challenge_cell_getlen_methods(ac));

  cell = var_cell_new(auth_challenge_cell_encoded_len(ac));
  ssize_t len = auth_challenge_cell_encode(cell->payload, cell->payload_len,
                                           ac);
  if (len != cell->payload_len) {
    /* LCOV_EXCL_START */
    log_warn(LD_BUG, "Encoded auth challenge cell length not as expected");
    goto done;
    /* LCOV_EXCL_STOP */
  }
  cell->command = CELL_AUTH_CHALLENGE;

  connection_or_write_var_cell_to_buf(cell, conn);
  r = 0;

 done:
  var_cell_free(cell);
  auth_challenge_cell_free(ac);

  return r;
}

/** Compute the main body of an AUTHENTICATE cell that a client can use
 * to authenticate itself on a v3 handshake for <b>conn</b>.  Return it
 * in a var_cell_t.
 *
 * If <b>server</b> is true, only calculate the first
 * V3_AUTH_FIXED_PART_LEN bytes -- the part of the authenticator that's
 * determined by the rest of the handshake, and which match the provided value
 * exactly.
 *
 * If <b>server</b> is false and <b>signing_key</b> is NULL, calculate the
 * first V3_AUTH_BODY_LEN bytes of the authenticator (that is, everything
 * that should be signed), but don't actually sign it.
 *
 * If <b>server</b> is false and <b>signing_key</b> is provided, calculate the
 * entire authenticator, signed with <b>signing_key</b>.
 *
 * Return the length of the cell body on success, and -1 on failure.
 */
var_cell_t *
connection_or_compute_authenticate_cell_body(or_connection_t *conn,
                                             const int authtype,
                                             crypto_pk_t *signing_key,
                                      const ed25519_keypair_t *ed_signing_key,
                                      int server)
{
  auth1_t *auth = NULL;
  auth_ctx_t *ctx = auth_ctx_new();
  var_cell_t *result = NULL;
  int old_tlssecrets_algorithm = 0;
  const char *authtype_str = NULL;

  int is_ed = 0;

  /* assert state is reasonable XXXX */
  switch (authtype) {
  case AUTHTYPE_RSA_SHA256_TLSSECRET:
    authtype_str = "AUTH0001";
    old_tlssecrets_algorithm = 1;
    break;
  case AUTHTYPE_RSA_SHA256_RFC5705:
    authtype_str = "AUTH0002";
    break;
  case AUTHTYPE_ED25519_SHA256_RFC5705:
    authtype_str = "AUTH0003";
    is_ed = 1;
    break;
  default:
    tor_assert(0);
    break;
  }

  auth = auth1_new();
  ctx->is_ed = is_ed;

  /* Type: 8 bytes. */
  memcpy(auth1_getarray_type(auth), authtype_str, 8);

  {
    const tor_x509_cert_t *id_cert=NULL;
    const common_digests_t *my_digests, *their_digests;
    const uint8_t *my_id, *their_id, *client_id, *server_id;
    if (tor_tls_get_my_certs(server, NULL, &id_cert))
      goto err;
    my_digests = tor_x509_cert_get_id_digests(id_cert);
    their_digests =
      tor_x509_cert_get_id_digests(conn->handshake_state->certs->id_cert);
    tor_assert(my_digests);
    tor_assert(their_digests);
    my_id = (uint8_t*)my_digests->d[DIGEST_SHA256];
    their_id = (uint8_t*)their_digests->d[DIGEST_SHA256];

    client_id = server ? their_id : my_id;
    server_id = server ? my_id : their_id;

    /* Client ID digest: 32 octets. */
    memcpy(auth->cid, client_id, 32);

    /* Server ID digest: 32 octets. */
    memcpy(auth->sid, server_id, 32);
  }

  if (is_ed) {
    const ed25519_public_key_t *my_ed_id, *their_ed_id;
    if (!conn->handshake_state->certs->ed_id_sign) {
      log_warn(LD_OR, "Ed authenticate without Ed ID cert from peer.");
      goto err;
    }
    my_ed_id = get_master_identity_key();
    their_ed_id = &conn->handshake_state->certs->ed_id_sign->signing_key;

    const uint8_t *cid_ed = (server ? their_ed_id : my_ed_id)->pubkey;
    const uint8_t *sid_ed = (server ? my_ed_id : their_ed_id)->pubkey;

    memcpy(auth->u1_cid_ed, cid_ed, ED25519_PUBKEY_LEN);
    memcpy(auth->u1_sid_ed, sid_ed, ED25519_PUBKEY_LEN);
  }

  {
    crypto_digest_t *server_d, *client_d;
    if (server) {
      server_d = conn->handshake_state->digest_sent;
      client_d = conn->handshake_state->digest_received;
    } else {
      client_d = conn->handshake_state->digest_sent;
      server_d = conn->handshake_state->digest_received;
    }

    /* Server log digest : 32 octets */
    crypto_digest_get_digest(server_d, (char*)auth->slog, 32);

    /* Client log digest : 32 octets */
    crypto_digest_get_digest(client_d, (char*)auth->clog, 32);
  }

  {
    /* Digest of cert used on TLS link : 32 octets. */
    tor_x509_cert_t *cert = NULL;
    if (server) {
      cert = tor_tls_get_own_cert(conn->tls);
    } else {
      cert = tor_tls_get_peer_cert(conn->tls);
    }
    if (!cert) {
      log_warn(LD_OR, "Unable to find cert when making %s data.",
               authtype_str);
      goto err;
    }

    memcpy(auth->scert,
           tor_x509_cert_get_cert_digests(cert)->d[DIGEST_SHA256], 32);

    tor_x509_cert_free(cert);
  }

  /* HMAC of clientrandom and serverrandom using master key : 32 octets */
  if (old_tlssecrets_algorithm) {
    tor_tls_get_tlssecrets(conn->tls, auth->tlssecrets);
  } else {
    char label[128];
    tor_snprintf(label, sizeof(label),
                 "EXPORTER FOR TOR TLS CLIENT BINDING %s", authtype_str);
    tor_tls_export_key_material(conn->tls, auth->tlssecrets,
                                auth->cid, sizeof(auth->cid),
                                label);
  }

  /* 8 octets were reserved for the current time, but we're trying to get out
   * of the habit of sending time around willynilly.  Fortunately, nothing
   * checks it.  That's followed by 16 bytes of nonce. */
  crypto_rand((char*)auth->rand, 24);

  ssize_t maxlen = auth1_encoded_len(auth, ctx);
  if (ed_signing_key && is_ed) {
    maxlen += ED25519_SIG_LEN;
  } else if (signing_key && !is_ed) {
    maxlen += crypto_pk_keysize(signing_key);
  }

  const int AUTH_CELL_HEADER_LEN = 4; /* 2 bytes of type, 2 bytes of length */
  result = var_cell_new(AUTH_CELL_HEADER_LEN + maxlen);
  uint8_t *const out = result->payload + AUTH_CELL_HEADER_LEN;
  const size_t outlen = maxlen;
  ssize_t len;

  result->command = CELL_AUTHENTICATE;
  set_uint16(result->payload, htons(authtype));

  if ((len = auth1_encode(out, outlen, auth, ctx)) < 0) {
    /* LCOV_EXCL_START */
    log_warn(LD_BUG, "Unable to encode signed part of AUTH1 data.");
    goto err;
    /* LCOV_EXCL_STOP */
  }

  if (server) {
    auth1_t *tmp = NULL;
    ssize_t len2 = auth1_parse(&tmp, out, len, ctx);
    if (!tmp) {
      /* LCOV_EXCL_START */
      log_warn(LD_BUG, "Unable to parse signed part of AUTH1 data that "
               "we just encoded");
      goto err;
      /* LCOV_EXCL_STOP */
    }
    result->payload_len = (tmp->end_of_signed - result->payload);

    auth1_free(tmp);
    if (len2 != len) {
      /* LCOV_EXCL_START */
      log_warn(LD_BUG, "Mismatched length when re-parsing AUTH1 data.");
      goto err;
      /* LCOV_EXCL_STOP */
    }
    goto done;
  }

  if (ed_signing_key && is_ed) {
    ed25519_signature_t sig;
    if (ed25519_sign(&sig, out, len, ed_signing_key) < 0) {
      /* LCOV_EXCL_START */
      log_warn(LD_BUG, "Unable to sign ed25519 authentication data");
      goto err;
      /* LCOV_EXCL_STOP */
    }
    auth1_setlen_sig(auth, ED25519_SIG_LEN);
    memcpy(auth1_getarray_sig(auth), sig.sig, ED25519_SIG_LEN);

  } else if (signing_key && !is_ed) {
    auth1_setlen_sig(auth, crypto_pk_keysize(signing_key));

    char d[32];
    crypto_digest256(d, (char*)out, len, DIGEST_SHA256);
    int siglen = crypto_pk_private_sign(signing_key,
                                    (char*)auth1_getarray_sig(auth),
                                    auth1_getlen_sig(auth),
                                    d, 32);
    if (siglen < 0) {
      log_warn(LD_OR, "Unable to sign AUTH1 data.");
      goto err;
    }

    auth1_setlen_sig(auth, siglen);
  }

  len = auth1_encode(out, outlen, auth, ctx);
  if (len < 0) {
    /* LCOV_EXCL_START */
    log_warn(LD_BUG, "Unable to encode signed AUTH1 data.");
    goto err;
    /* LCOV_EXCL_STOP */
  }
  tor_assert(len + AUTH_CELL_HEADER_LEN <= result->payload_len);
  result->payload_len = len + AUTH_CELL_HEADER_LEN;
  set_uint16(result->payload+2, htons(len));

  goto done;

 err:
  var_cell_free(result);
  result = NULL;
 done:
  auth1_free(auth);
  auth_ctx_free(ctx);
  return result;
}

/** Send an AUTHENTICATE cell on the connection <b>conn</b>.  Return 0 on
 * success, -1 on failure */
MOCK_IMPL(int,
connection_or_send_authenticate_cell,(or_connection_t *conn, int authtype))
{
  var_cell_t *cell;
  crypto_pk_t *pk = tor_tls_get_my_client_auth_key();
  /* XXXX make sure we're actually supposed to send this! */

  if (!pk) {
    log_warn(LD_BUG, "Can't compute authenticate cell: no client auth key");
    return -1;
  }
  if (! authchallenge_type_is_supported(authtype)) {
    log_warn(LD_BUG, "Tried to send authenticate cell with unknown "
             "authentication type %d", authtype);
    return -1;
  }

  cell = connection_or_compute_authenticate_cell_body(conn,
                                                 authtype,
                                                 pk,
                                                 get_current_auth_keypair(),
                                                 0 /* not server */);
  if (! cell) {
    /* LCOV_EXCL_START */
    log_warn(LD_BUG, "Unable to compute authenticate cell!");
    return -1;
    /* LCOV_EXCL_STOP */
  }
  connection_or_write_var_cell_to_buf(cell, conn);
  var_cell_free(cell);

  return 0;
}
<|MERGE_RESOLUTION|>--- conflicted
+++ resolved
@@ -592,16 +592,10 @@
 {
   size_t datalen;
 
-<<<<<<< HEAD
-=======
   /* Update the channel's active timestamp if there is one */
   if (conn->chan)
     channel_timestamp_active(TLS_CHAN_TO_BASE(conn->chan));
 
-  /* The channel will want to update its estimated queue size */
-  channel_update_xmit_queue_size(TLS_CHAN_TO_BASE(conn->chan));
-
->>>>>>> 3d9dcb49
   /* If we're under the low water mark, add cells until we're just over the
    * high water mark. */
   datalen = connection_get_outbuf_len(TO_CONN(conn));
