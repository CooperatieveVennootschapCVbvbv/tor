--- conflicted
+++ resolved
@@ -226,10 +226,4 @@
 #define USING_TWOS_COMPLEMENT
 
 /* Version number of package */
-<<<<<<< HEAD
 #define VERSION "0.2.2.6-alpha-dev"
-
-=======
-#define VERSION "0.2.1.21"
->>>>>>> 5201e05f
-
