/* Copyright (c) 2003, Roger Dingledine
 * Copyright (c) 2004-2006, Roger Dingledine, Nick Mathewson.
 * Copyright (c) 2007-2021, The Tor Project, Inc. */
/* See LICENSE for licensing information */

/**
 * \file path.c
 *
 * \brief Manipulate strings that contain filesystem paths.
 **/

#include "lib/fs/path.h"
#include "lib/malloc/malloc.h"
#include "lib/log/log.h"
#include "lib/log/util_bug.h"
#include "lib/container/smartlist.h"
#include "lib/sandbox/sandbox.h"
#include "lib/string/printf.h"
#include "lib/string/util_string.h"
#include "lib/string/compat_ctype.h"
#include "lib/string/compat_string.h"
#include "lib/fs/files.h"
#include "lib/fs/dir.h"
#include "lib/fs/userdb.h"

#ifdef HAVE_SYS_TYPES_H
#include <sys/types.h>
#endif
#ifdef HAVE_SYS_STAT_H
#include <sys/stat.h>
#endif
#ifdef HAVE_UNISTD_H
#include <unistd.h>
#endif

#ifdef _WIN32
#include <windows.h>
#include <shlwapi.h>
#else /* !(defined(_WIN32)) */
#include <dirent.h>
#include <glob.h>
#endif /* defined(_WIN32) */

#include <errno.h>
#include <string.h>

/** Removes enclosing quotes from <b>path</b> and unescapes quotes between the
 * enclosing quotes. Backslashes are not unescaped. Return the unquoted
 * <b>path</b> on success or 0 if <b>path</b> is not quoted correctly. */
char *
get_unquoted_path(const char *path)
{
  size_t len = strlen(path);

  if (len == 0) {
    return tor_strdup("");
  }

  int has_start_quote = (path[0] == '\"');
  int has_end_quote = (len > 0 && path[len-1] == '\"');
  if (has_start_quote != has_end_quote || (len == 1 && has_start_quote)) {
    return NULL;
  }

  char *unquoted_path = tor_malloc(len - has_start_quote - has_end_quote + 1);
  char *s = unquoted_path;
  size_t i;
  for (i = has_start_quote; i < len - has_end_quote; i++) {
    if (path[i] == '\"' && (i > 0 && path[i-1] == '\\')) {
      *(s-1) = path[i];
    } else if (path[i] != '\"') {
      *s++ = path[i];
    } else {  /* unescaped quote */
      tor_free(unquoted_path);
      return NULL;
    }
  }
  *s = '\0';
  return unquoted_path;
}

/** Expand any homedir prefix on <b>filename</b>; return a newly allocated
 * string. */
char *
expand_filename(const char *filename)
{
  tor_assert(filename);
#ifdef _WIN32
  /* Might consider using GetFullPathName() as described here:
   * http://etutorials.org/Programming/secure+programming/
   *     Chapter+3.+Input+Validation/3.7+Validating+Filenames+and+Paths/
   */
  return tor_strdup(filename);
#else /* !defined(_WIN32) */
  if (*filename == '~') {
    char *home, *result=NULL;
    const char *rest;

    if (filename[1] == '/' || filename[1] == '\0') {
      home = getenv("HOME");
      if (!home) {
        log_warn(LD_CONFIG, "Couldn't find $HOME environment variable while "
                 "expanding \"%s\"; defaulting to \"\".", filename);
        home = tor_strdup("");
      } else {
        home = tor_strdup(home);
      }
      rest = strlen(filename)>=2?(filename+2):"";
    } else {
#ifdef HAVE_PWD_H
      char *username, *slash;
      slash = strchr(filename, '/');
      if (slash)
        username = tor_strndup(filename+1,slash-filename-1);
      else
        username = tor_strdup(filename+1);
      if (!(home = get_user_homedir(username))) {
        log_warn(LD_CONFIG,"Couldn't get homedir for \"%s\"",username);
        tor_free(username);
        return NULL;
      }
      tor_free(username);
      rest = slash ? (slash+1) : "";
#else /* !defined(HAVE_PWD_H) */
      log_warn(LD_CONFIG, "Couldn't expand homedir on system without pwd.h");
      return tor_strdup(filename);
#endif /* defined(HAVE_PWD_H) */
    }
    tor_assert(home);
    /* Remove trailing slash. */
    if (strlen(home)>1 && !strcmpend(home,PATH_SEPARATOR)) {
      home[strlen(home)-1] = '\0';
    }
    tor_asprintf(&result,"%s"PATH_SEPARATOR"%s",home,rest);
    tor_free(home);
    return result;
  } else {
    return tor_strdup(filename);
  }
#endif /* defined(_WIN32) */
}

/** Return true iff <b>filename</b> is a relative path. */
int
path_is_relative(const char *filename)
{
  if (filename && filename[0] == '/')
    return 0;
#ifdef _WIN32
  else if (filename && filename[0] == '\\')
    return 0;
  else if (filename && strlen(filename)>3 && TOR_ISALPHA(filename[0]) &&
           filename[1] == ':' && filename[2] == '\\')
    return 0;
#endif /* defined(_WIN32) */
  else
    return 1;
}

/** Clean up <b>name</b> so that we can use it in a call to "stat".  On Unix,
 * we do nothing.  On Windows, we remove a trailing slash, unless the path is
 * the root of a disk. */
void
clean_fname_for_stat(char *name)
{
#ifdef _WIN32
  size_t len = strlen(name);
  if (!len)
    return;
  if (name[len-1]=='\\' || name[len-1]=='/') {
    if (len == 1 || (len==3 && name[1]==':'))
      return;
    name[len-1]='\0';
  }
#else /* !defined(_WIN32) */
  (void)name;
#endif /* defined(_WIN32) */
}

/** Modify <b>fname</b> to contain the name of its parent directory.  Doesn't
 * actually examine the filesystem; does a purely syntactic modification.
 *
 * The parent of the root director is considered to be itself.
 *
 * Path separators are the forward slash (/) everywhere and additionally
 * the backslash (\) on Win32.
 *
 * Cuts off any number of trailing path separators but otherwise ignores
 * them for purposes of finding the parent directory.
 *
 * Returns 0 if a parent directory was successfully found, -1 otherwise (fname
 * did not have any path separators or only had them at the end).
 * */
int
get_parent_directory(char *fname)
{
  char *cp;
  int at_end = 1;
  tor_assert(fname);
#ifdef _WIN32
  /* If we start with, say, c:, then don't consider that the start of the path
   */
  if (fname[0] && fname[1] == ':') {
    fname += 2;
  }
#endif /* defined(_WIN32) */
  /* Now we want to remove all path-separators at the end of the string,
   * and to remove the end of the string starting with the path separator
   * before the last non-path-separator.  In perl, this would be
   *   s#[/]*$##; s#/[^/]*$##;
   * on a unixy platform.
   */
  cp = fname + strlen(fname);
  at_end = 1;
  while (--cp >= fname) {
    int is_sep = (*cp == '/'
#ifdef _WIN32
                  || *cp == '\\'
#endif
                  );
    if (is_sep) {
      if (cp == fname) {
        /* This is the first separator in the file name; don't remove it! */
        cp[1] = '\0';
        return 0;
      }
      *cp = '\0';
      if (! at_end)
        return 0;
    } else {
      at_end = 0;
    }
  }
  return -1;
}

#ifndef _WIN32
/** Return a newly allocated string containing the output of getcwd(). Return
 * NULL on failure. (We can't just use getcwd() into a PATH_MAX buffer, since
 * Hurd hasn't got a PATH_MAX.)
 */
static char *
alloc_getcwd(void)
{
#ifdef HAVE_GET_CURRENT_DIR_NAME
  /* Glibc makes this nice and simple for us. */
  char *cwd = get_current_dir_name();
  char *result = NULL;
  if (cwd) {
    /* We make a copy here, in case tor_malloc() is not malloc(). */
    result = tor_strdup(cwd);
    raw_free(cwd); // alias for free to avoid tripping check-spaces.
  }
  return result;
#else /* !defined(HAVE_GET_CURRENT_DIR_NAME) */
  size_t size = 1024;
  char *buf = NULL;
  char *ptr = NULL;

  while (ptr == NULL) {
    buf = tor_realloc(buf, size);
    ptr = getcwd(buf, size);

    if (ptr == NULL && errno != ERANGE) {
      tor_free(buf);
      return NULL;
    }

    size *= 2;
  }
  return buf;
#endif /* defined(HAVE_GET_CURRENT_DIR_NAME) */
}
#endif /* !defined(_WIN32) */

/** Expand possibly relative path <b>fname</b> to an absolute path.
 * Return a newly allocated string, which may be a duplicate of <b>fname</b>.
 */
char *
make_path_absolute(const char *fname)
{
#ifdef _WIN32
  char *absfname_malloced = _fullpath(NULL, fname, 1);

  /* We don't want to assume that tor_free can free a string allocated
   * with malloc.  On failure, return fname (it's better than nothing). */
  char *absfname = tor_strdup(absfname_malloced ? absfname_malloced : fname);
  if (absfname_malloced) raw_free(absfname_malloced);

  return absfname;
#else /* !defined(_WIN32) */
  char *absfname = NULL, *path = NULL;

  tor_assert(fname);

  if (fname[0] == '/') {
    absfname = tor_strdup(fname);
  } else {
    path = alloc_getcwd();
    if (path) {
      tor_asprintf(&absfname, "%s/%s", path, fname);
      tor_free(path);
    } else {
      /* LCOV_EXCL_START Can't make getcwd fail. */
      /* If getcwd failed, the best we can do here is keep using the
       * relative path.  (Perhaps / isn't readable by this UID/GID.) */
      log_warn(LD_GENERAL, "Unable to find current working directory: %s",
               strerror(errno));
      absfname = tor_strdup(fname);
      /* LCOV_EXCL_STOP */
    }
  }
  return absfname;
#endif /* defined(_WIN32) */
}

/* The code below implements tor_glob and get_glob_opened_files. Because it is
 * not easy to understand it by looking at individual functions, the big
 * picture explanation here should be read first.
 *
 * Purpose of the functions:
 * - tor_glob - receives a pattern and returns all the paths that result from
 *   its glob expansion, globs can be present on all path components.
 * - get_glob_opened_files - receives a pattern and returns all the paths that
 *   are opened during its expansion (the paths before any path fragment that
 *   contains a glob as they have to be opened to check for glob matches). This
 *   is used to get the paths that have to be added to the seccomp sandbox
 *   allowed list.
 *
 * Due to OS API differences explained below, the implementation of tor_glob is
 * completely different for Windows and POSIX systems, so we ended up with
 * three different implementations:
 * - tor_glob for POSIX - as POSIX glob does everything we need, we simply call
 *   it and process the results. This is completely implemented in tor_glob.
 * - tor_glob for WIN32 - because the WIN32 API only supports expanding globs
 *   in the last path fragment, we need to expand the globs in each path
 *   fragment manually and call recursively to get the same behaviour as POSIX
 *   glob. When there are no globs in pattern, we know we are on the last path
 *   fragment and collect the full path.
 * - get_glob_opened_files - because the paths before any path fragment with a
 *   glob will be opened to check for matches, we need to collect them and we
 *   need to expand the globs in each path fragments and call recursively until
 *   we find no more globs.
 *
 * As seen from the description above, both tor_glob for WIN32 and
 * get_glob_opened_files receive a pattern and return a list of paths and have
 * to expand all path fragments that contain globs and call themselves
 * recursively. The differences are:
 * - get_glob_opened_files collects paths before path fragments with globs
 *   while tor_glob for WIN32 collects full paths resulting from the expansion
 *   of all globs.
 * - get_glob_opened_files can call tor_glob to expand path fragments with
 *   globs while tor_glob for WIN32 cannot because it IS tor_glob. For tor_glob
 *   for WIN32, an auxiliary function has to be used for this purpose.
 *
 * To avoid code duplication, the logic of tor_glob for WIN32 and
 * get_glob_opened_files is implemented in get_glob_paths. The differences are
 * configured by the extra function parameters:
 * - final - if true, returns a list of paths obtained from expanding pattern
 *   (implements tor_glob). Otherwise, returns the paths before path fragments
 *   with globs (implements get_glob_opened_files).
 * - unglob - function used to expand a path fragment. The function signature
 *   is defined by the unglob_fn typedef. Two implementations are available:
 *   - unglob_win32 - uses tor_listdir and PathMatchSpec (for tor_glob WIN32)
 *   - unglob_opened_files - uses tor_glob (for get_glob_opened_files)
 */

/** Returns true if the character at position <b>pos</b> in <b>pattern</b> is
 * considered a glob. Returns false otherwise. Takes escaping into account on
 * systems where escaping globs is supported. */
static inline bool
is_glob_char(const char *pattern, int pos)
{
  bool is_glob = pattern[pos] == '*' || pattern[pos] == '?';
#ifdef _WIN32
  return is_glob;
#else /* !defined(_WIN32) */
  bool is_escaped = pos > 0 && pattern[pos-1] == '\\';
  return is_glob && !is_escaped;
#endif /* defined(_WIN32) */
}

/** Expands the first path fragment of <b>pattern</b> that contains globs. The
 * path fragment is between <b>prev_sep</b> and <b>next_sep</b>. If the path
 * fragment is the last fragment of <b>pattern</b>, <b>next_sep</b> will be the
 * index of the last char. Returns a list of paths resulting from the glob
 * expansion of the path fragment. Anything after <b>next_sep</b> is not
 * included in the returned list. Returns NULL on failure. */
typedef struct smartlist_t * unglob_fn(const char *pattern, int prev_sep,
                                       int next_sep);

/** Adds <b>path</b> to <b>result</b> if it exists and is a file type we can
 * handle. Returns false if <b>path</b> is a file type we cannot handle,
 * returns true otherwise. Used on tor_glob for WIN32. */
static bool
add_non_glob_path(const char *path, struct smartlist_t *result)
{
  file_status_t file_type = file_status(path);
  if (file_type == FN_ERROR) {
    return false;
  } else if (file_type != FN_NOENT) {
    char *to_add = tor_strdup(path);
    clean_fname_for_stat(to_add);
    smartlist_add(result, to_add);
  }
  /* If WIN32 tor_glob is called with a non-existing path, we want it to
   * return an empty list instead of error to match the regular version */
  return true;
}

/** Auxiliary function used by get_glob_opened_files and WIN32 tor_glob.
 * Returns a list of paths obtained from <b>pattern</b> using <b>unglob</b> to
 * expand each path fragment. If <b>final</b> is true, the paths are the result
 * of the glob expansion of <b>pattern</b> (implements tor_glob). Otherwise,
 * the paths are the paths opened by glob while expanding <b>pattern</b>
 * (implements get_glob_opened_files). Returns NULL on failure. */
static struct smartlist_t *
get_glob_paths(const char *pattern, unglob_fn unglob, bool final)
{
  smartlist_t *result = smartlist_new();
  int i, prev_sep = -1, next_sep = -1;
  bool is_glob = false, error_found = false, is_sep = false, is_last = false;

  // find first path fragment with globs
  for (i = 0; pattern[i]; i++) {
    is_glob = is_glob || is_glob_char(pattern, i);
    is_last = !pattern[i+1];
    is_sep = pattern[i] == *PATH_SEPARATOR || pattern[i] == '/';
    if (is_sep || is_last) {
      prev_sep = next_sep;
      next_sep = i; // next_sep+1 is start of next fragment or end of string
      if (is_glob) {
        break;
      }
    }
  }

  if (!is_glob) { // pattern fully expanded or no glob in pattern
    if (final && !add_non_glob_path(pattern, result)) {
      error_found = true;
      goto end;
    }
    return result;
  }

  if (!final) {
    // add path before the glob to result
    int len = prev_sep < 1 ? prev_sep + 1 : prev_sep; // handle /*
    char *path_until_glob = tor_strndup(pattern, len);
    smartlist_add(result, path_until_glob);
  }

  smartlist_t *unglobbed_paths = unglob(pattern, prev_sep, next_sep);
  if (!unglobbed_paths) {
    error_found = true;
  } else {
    // for each path for current fragment, add the rest of the pattern
    // and call recursively to get all expanded paths
    SMARTLIST_FOREACH_BEGIN(unglobbed_paths, char *, current_path) {
      char *next_path;
      tor_asprintf(&next_path, "%s"PATH_SEPARATOR"%s", current_path,
                   &pattern[next_sep+1]);
      smartlist_t *opened_next = get_glob_paths(next_path, unglob, final);
      tor_free(next_path);
      if (!opened_next) {
        error_found = true;
        break;
      }
      smartlist_add_all(result, opened_next);
      smartlist_free(opened_next);
    } SMARTLIST_FOREACH_END(current_path);
    SMARTLIST_FOREACH(unglobbed_paths, char *, p, tor_free(p));
    smartlist_free(unglobbed_paths);
  }

end:
  if (error_found) {
    SMARTLIST_FOREACH(result, char *, p, tor_free(p));
    smartlist_free(result);
    result = NULL;
  }
  return result;
}

#ifdef _WIN32
/** Expands globs in <b>pattern</b> for the path fragment between
 * <b>prev_sep</b> and <b>next_sep</b> using the WIN32 API. Returns NULL on
 * failure. Used by the WIN32 implementation of tor_glob. Implements unglob_fn,
 * see its description for more details. */
static struct smartlist_t *
unglob_win32(const char *pattern, int prev_sep, int next_sep)
{
  smartlist_t *result = smartlist_new();
  int len = prev_sep < 1 ? prev_sep + 1 : prev_sep; // handle /*
  char *path_until_glob = tor_strndup(pattern, len);

  if (!is_file(file_status(path_until_glob))) {
    smartlist_t *filenames = tor_listdir(path_until_glob);
    if (!filenames) {
      smartlist_free(result);
      result = NULL;
    } else {
      SMARTLIST_FOREACH_BEGIN(filenames, char *, filename) {
        TCHAR tpattern[MAX_PATH] = {0};
        TCHAR tfile[MAX_PATH] = {0};
        char *full_path;
        tor_asprintf(&full_path, "%s"PATH_SEPARATOR"%s",
                     path_until_glob, filename);
        char *path_curr_glob = tor_strndup(pattern, next_sep + 1);
        // *\ must return only dirs, remove \ from the pattern so it matches
        if (is_dir(file_status(full_path))) {
          clean_fname_for_stat(path_curr_glob);
        }
#ifdef UNICODE
        mbstowcs(tpattern, path_curr_glob, MAX_PATH);
        mbstowcs(tfile, full_path, MAX_PATH);
#else /* !defined(UNICODE) */
        strlcpy(tpattern, path_curr_glob, MAX_PATH);
        strlcpy(tfile, full_path, MAX_PATH);
#endif /* defined(UNICODE) */
        if (PathMatchSpec(tfile, tpattern)) {
          smartlist_add(result, full_path);
        } else {
          tor_free(full_path);
        }
        tor_free(path_curr_glob);
      } SMARTLIST_FOREACH_END(filename);
      SMARTLIST_FOREACH(filenames, char *, p, tor_free(p));
      smartlist_free(filenames);
    }
  }
  tor_free(path_until_glob);
  return result;
}
#elif HAVE_GLOB
#ifdef GLOB_ALTDIRFUNC  // prevent warning about unused functions
/** Same as opendir but calls sandbox_intern_string before */
static DIR *
prot_opendir(const char *name)
{
  if (sandbox_interned_string_is_missing(name)) {
    errno = EPERM;
    return NULL;
  }
  return opendir(sandbox_intern_string(name));
}

/** Same as stat but calls sandbox_intern_string before */
static int
prot_stat(const char *pathname, struct stat *buf)
{
  if (sandbox_interned_string_is_missing(pathname)) {
    errno = EPERM;
    return -1;
  }
  return stat(sandbox_intern_string(pathname), buf);
}

/** Same as lstat but calls sandbox_intern_string before */
static int
prot_lstat(const char *pathname, struct stat *buf)
{
  if (sandbox_interned_string_is_missing(pathname)) {
    errno = EPERM;
    return -1;
  }
  return lstat(sandbox_intern_string(pathname), buf);
}
/** As closedir, but has the right type for gl_closedir */
static void
wrap_closedir(void *arg)
{
  closedir(arg);
}
<<<<<<< HEAD

/** Function passed to glob to handle processing errors. <b>epath</b> is the
 * path that caused the error and <b>eerrno</b> is the errno set by the
 * function that failed. We want to ignore ENOENT and ENOTDIR because, in BSD
 * systems, these are not ignored automatically, which makes glob fail when
 * globs expand to non-existing paths and GLOB_ERR is set.
 */
static int
glob_errfunc(const char *epath, int eerrno)
{
    (void)epath;
    return eerrno == ENOENT || eerrno == ENOTDIR ? 0 : -1;
}
=======
#endif /* defined(GLOB_ALTDIRFUNC) */
>>>>>>> 272cb803
#endif /* defined(HAVE_GLOB) */

/** Return a new list containing the paths that match the pattern
 * <b>pattern</b>. Return NULL on error. On POSIX systems, errno is set by the
 * glob function or is set to EPERM if glob tried to access a file not allowed
 * by the seccomp sandbox.
 */
struct smartlist_t *
tor_glob(const char *pattern)
{
  smartlist_t *result = NULL;

#ifdef _WIN32
  // PathMatchSpec does not support forward slashes, change them to backslashes
  char *pattern_normalized = tor_strdup(pattern);
  tor_strreplacechar(pattern_normalized, '/', *PATH_SEPARATOR);
  result = get_glob_paths(pattern_normalized, unglob_win32, true);
  tor_free(pattern_normalized);
#elif HAVE_GLOB /* !(defined(_WIN32)) */
  glob_t matches;
  int flags = GLOB_NOSORT;
#ifdef GLOB_ALTDIRFUNC
  /* use functions that call sandbox_intern_string */
  flags |= GLOB_ALTDIRFUNC;
  typedef void *(*gl_opendir)(const char * name);
  typedef struct dirent *(*gl_readdir)(void *);
  typedef void (*gl_closedir)(void *);
  matches.gl_opendir = (gl_opendir) &prot_opendir;
  matches.gl_readdir = (gl_readdir) &readdir;
  matches.gl_closedir = (gl_closedir) &wrap_closedir;
  matches.gl_stat = &prot_stat;
  matches.gl_lstat = &prot_lstat;
#endif /* defined(GLOB_ALTDIRFUNC) */
  // use custom error handler to workaround BSD quirks and do not set GLOB_ERR
  // because it would make glob fail on error even if the error handler ignores
  // the error
  int ret = glob(pattern, flags, glob_errfunc, &matches);
  if (ret == GLOB_NOMATCH) {
    return smartlist_new();
  } else if (ret != 0) {
    return NULL;
  }

  // #40141, !249: workaround for glibc bug where patterns ending in path
  // separator match files and folders instead of folders only.
  // this could be in #ifdef __GLIBC__ but: 1. it might affect other libcs too,
  // and 2. it doesn't cost much to stat each match again since libc is already
  // supposed to do it (otherwise the file may be on slow NFS or something)
  size_t pattern_len = strlen(pattern);
  bool dir_only = pattern_len > 0 && pattern[pattern_len-1] == *PATH_SEPARATOR;

  result = smartlist_new();
  size_t i;
  for (i = 0; i < matches.gl_pathc; i++) {
    char *match = tor_strdup(matches.gl_pathv[i]);
    size_t len = strlen(match);
    if (len > 0 && match[len-1] == *PATH_SEPARATOR) {
      match[len-1] = '\0';
    }

    if (!dir_only || (dir_only && is_dir(file_status(match)))) {
      smartlist_add(result, match);
    } else {
      tor_free(match);
    }
  }
  globfree(&matches);
#else
  (void)pattern;
  return result;
#endif /* defined(_WIN32) || ... */

  return result;
}

/** Returns true if <b>s</b> contains characters that can be globbed.
 * Returns false otherwise. */
bool
has_glob(const char *s)
{
  int i;
  for (i = 0; s[i]; i++) {
    if (is_glob_char(s, i)) {
      return true;
    }
  }
  return false;
}

/** Expands globs in <b>pattern</b> for the path fragment between
 * <b>prev_sep</b> and <b>next_sep</b> using tor_glob. Returns NULL on
 * failure. Used by get_glob_opened_files. Implements unglob_fn, see its
 * description for more details. */
static struct smartlist_t *
unglob_opened_files(const char *pattern, int prev_sep, int next_sep)
{
  (void)prev_sep;
  smartlist_t *result = smartlist_new();
  // if the following fragments have no globs, we're done
  if (has_glob(&pattern[next_sep+1])) {
    // if there is a glob after next_sep, we know next_sep is a separator and
    // not the last char and glob_path will have the path without the separator
    char *glob_path = tor_strndup(pattern, next_sep);
    smartlist_t *child_paths = tor_glob(glob_path);
    tor_free(glob_path);
    if (!child_paths) {
      smartlist_free(result);
      result = NULL;
    } else {
      smartlist_add_all(result, child_paths);
      smartlist_free(child_paths);
    }
  }
  return result;
}

/** Returns a list of files that are opened by the tor_glob function when
 * called with <b>pattern</b>. Returns NULL on error. The purpose of this
 * function is to create a list of files to be added to the sandbox white list
 * before the sandbox is enabled. */
struct smartlist_t *
get_glob_opened_files(const char *pattern)
{
  return get_glob_paths(pattern, unglob_opened_files, false);
}<|MERGE_RESOLUTION|>--- conflicted
+++ resolved
@@ -572,7 +572,7 @@
 {
   closedir(arg);
 }
-<<<<<<< HEAD
+#endif /* defined(GLOB_ALTDIRFUNC) */
 
 /** Function passed to glob to handle processing errors. <b>epath</b> is the
  * path that caused the error and <b>eerrno</b> is the errno set by the
@@ -586,9 +586,6 @@
     (void)epath;
     return eerrno == ENOENT || eerrno == ENOTDIR ? 0 : -1;
 }
-=======
-#endif /* defined(GLOB_ALTDIRFUNC) */
->>>>>>> 272cb803
 #endif /* defined(HAVE_GLOB) */
 
 /** Return a new list containing the paths that match the pattern
