dnl Copyright (c) 2001-2004, Roger Dingledine
dnl Copyright (c) 2004-2006, Roger Dingledine, Nick Mathewson
dnl Copyright (c) 2007-2008, The Tor Project, Inc.
dnl See LICENSE for licensing information

AC_INIT
AM_INIT_AUTOMAKE(tor, 0.2.3.0-alpha-dev)
AM_CONFIG_HEADER(orconfig.h)

AC_CANONICAL_HOST

if test -f /etc/redhat-release ; then
  if test -f /usr/kerberos/include ; then
    CPPFLAGS="$CPPFLAGS -I/usr/kerberos/include"
  fi
fi

# Not a no-op; we want to make sure that CPPFLAGS is set before we use
# the += operator on it in src/or/Makefile.am
CPPFLAGS="$CPPFLAGS -I\${top_srcdir}/src/common"

#XXXX020 We should make these enabled or not, before 0.2.0.x-final
AC_ARG_ENABLE(buf-freelists,
   AS_HELP_STRING(--disable-buf-freelists, disable freelists for buffer RAM))
AC_ARG_ENABLE(openbsd-malloc,
   AS_HELP_STRING(--enable-openbsd-malloc, Use malloc code from openbsd.  Linux only))
AC_ARG_ENABLE(instrument-downloads,
   AS_HELP_STRING(--enable-instrument-downloads, Instrument downloads of directory resources etc.))
AC_ARG_ENABLE(static-openssl,
   AS_HELP_STRING(--enable-static-openssl, Link against a static openssl library. Requires --with-openssl-dir))
AC_ARG_ENABLE(static-libevent,
   AS_HELP_STRING(--enable-static-libevent, Link against a static libevent library. Requires --with-libevent-dir))
AC_ARG_ENABLE(static-zlib,
   AS_HELP_STRING(--enable-static-zlib, Link against a static zlib library. Requires --with-zlib-dir))

if test x$enable_buf_freelists != xno; then
  AC_DEFINE(ENABLE_BUF_FREELISTS, 1,
            [Defined if we try to use freelists for buffer RAM chunks])
fi
AM_CONDITIONAL(USE_OPENBSD_MALLOC, test x$enable_openbsd_malloc = xyes)
if test x$enable_instrument_downloads = xyes; then
  AC_DEFINE(INSTRUMENT_DOWNLOADS, 1,
            [Defined if we want to keep track of how much of each kind of resource we download.])
fi

AC_ARG_ENABLE(transparent,
     AS_HELP_STRING(--disable-transparent, disable transparent proxy support),
     [case "${enableval}" in
        yes) transparent=true ;;
        no)  transparent=false ;;
        *) AC_MSG_ERROR(bad value for --enable-transparent) ;;
      esac], [transparent=true])

AC_ARG_ENABLE(asciidoc,
     AS_HELP_STRING(--disable-asciidoc, don't use asciidoc (disables building of manpages)),
     [case "${enableval}" in
        yes) asciidoc=true ;;
        no)  asciidoc=false ;;
        *) AC_MSG_ERROR(bad value for --disable-asciidoc) ;;
      esac], [asciidoc=true])

# By default, we're not ready to ship a NAT-PMP aware Tor
AC_ARG_ENABLE(nat-pmp,
     AS_HELP_STRING(--enable-nat-pmp, enable NAT-PMP support),
     [case "${enableval}" in
        yes) natpmp=true ;;
        no)  natpmp=false ;;
        * ) AC_MSG_ERROR(bad value for --enable-nat-pmp) ;;
      esac], [natpmp=false])

# By default, we're not ready to ship a UPnP aware Tor
AC_ARG_ENABLE(upnp,
     AS_HELP_STRING(--enable-upnp, enable UPnP support),
     [case "${enableval}" in
        yes) upnp=true ;;
        no)  upnp=false ;;
        * ) AC_MSG_ERROR(bad value for --enable-upnp) ;;
      esac], [upnp=false])


AC_ARG_ENABLE(threads,
     AS_HELP_STRING(--disable-threads, disable multi-threading support))

if test x$enable_threads = x; then
   case $host in
    *-*-solaris* )
     # Don't try multithreading on solaris -- cpuworkers seem to lock.
     AC_MSG_NOTICE([You are running Solaris; Sometimes threading makes
cpu workers lock up here, so I will disable threads.])
     enable_threads="no";;
    *)
     enable_threads="yes";;
   esac
fi

if test "$enable_threads" = "yes"; then
  AC_DEFINE(ENABLE_THREADS, 1, [Defined if we will try to use multithreading])
fi

case $host in
   *-*-solaris* )
     AC_DEFINE(_REENTRANT, 1, [Define on some platforms to activate x_r() functions in time.h])
     ;;
esac

AC_ARG_ENABLE(gcc-warnings,
     AS_HELP_STRING(--enable-gcc-warnings, enable verbose warnings))
AC_ARG_ENABLE(gcc-warnings-advisory,
     AS_HELP_STRING(--enable-gcc-warnings-advisory, [enable verbose warnings, excluding -Werror]))

dnl Adam shostack suggests the following for Windows:
dnl -D_FORTIFY_SOURCE=2 -fstack-protector-all
dnl Others suggest '/gs /safeseh /nxcompat /dynamicbase' for non-gcc on Windows
dnl This requires that we use gcc and that we add -O2 to the CFLAGS.
AC_ARG_ENABLE(gcc-hardening,
     AS_HELP_STRING(--enable-gcc-hardening, enable compiler security checks),
[if test x$enableval = xyes; then
    CFLAGS="$CFLAGS -D_FORTIFY_SOURCE=2 -fstack-protector-all"
    CFLAGS="$CFLAGS -fwrapv -fPIE -Wstack-protector"
    CFLAGS="$CFLAGS --param ssp-buffer-size=1"
    LDFLAGS="$LDFLAGS -pie"
fi])

dnl Linker hardening options
dnl Currently these options are ELF specific - you can't use this with MacOSX
AC_ARG_ENABLE(linker-hardening,
        AS_HELP_STRING(--enable-linker-hardening, enable linker security fixups),
[if test x$enableval = xyes; then
    LDFLAGS="$LDFLAGS -z relro -z now"
fi])

AC_ARG_ENABLE(local-appdata,
   AS_HELP_STRING(--enable-local-appdata, default to host local application data paths on Windows))
if test "$enable_local_appdata" = "yes"; then
  AC_DEFINE(ENABLE_LOCAL_APPDATA, 1,
            [Defined if we default to host local appdata paths on Windows])
fi

AC_ARG_ENABLE(bufferevents,
     AS_HELP_STRING(--enable-bufferevents, use Libevent's buffered IO.))

AC_PROG_CC
AC_PROG_CPP
AC_PROG_MAKE_SET
AC_PROG_RANLIB

dnl autoconf 2.59 appears not to support AC_PROG_SED
AC_CHECK_PROG([SED],[sed],[sed],[/bin/false])

dnl check for asciidoc and a2x
AC_PATH_PROG([ASCIIDOC], [asciidoc], none)
AC_PATH_PROG([A2X], [a2x], none)

AM_CONDITIONAL(USE_ASCIIDOC, test x$asciidoc = xtrue)

AM_CONDITIONAL(USE_FW_HELPER, test x$natpmp = xtrue || test x$upnp = xtrue)
AM_CONDITIONAL(NAT_PMP, test x$natpmp = xtrue)
AM_CONDITIONAL(MINIUPNPC, test x$upnp = xtrue)
AM_PROG_CC_C_O

ifdef([AC_C_FLEXIBLE_ARRAY_MEMBER], [
AC_C_FLEXIBLE_ARRAY_MEMBER
], [
 dnl Maybe we've got an old autoconf...
 AC_CACHE_CHECK([for flexible array members],
     tor_cv_c_flexarray,
     [AC_COMPILE_IFELSE(
       AC_LANG_PROGRAM([
 struct abc { int a; char b[]; };
], [
 struct abc *def = malloc(sizeof(struct abc)+sizeof(char));
 def->b[0] = 33;
]),
  [tor_cv_c_flexarray=yes],
  [tor_cv_c_flexarray=no])])
 if test $tor_cv_flexarray = yes ; then
   AC_DEFINE([FLEXIBLE_ARRAY_MEMBER], [])
 else
   AC_DEFINE([FLEXIBLE_ARRAY_MEMBER], [1])
 fi
])

AC_PATH_PROG([SHA1SUM], [sha1sum], none)
AC_PATH_PROG([OPENSSL], [openssl], none)

TORUSER=_tor
AC_ARG_WITH(tor-user,
        [  --with-tor-user=NAME    Specify username for tor daemon ],
        [
           TORUSER=$withval
        ]
)
AC_SUBST(TORUSER)

TORGROUP=_tor
AC_ARG_WITH(tor-group,
        [  --with-tor-group=NAME   Specify group name for tor daemon ],
        [
           TORGROUP=$withval
        ]
)
AC_SUBST(TORGROUP)


dnl If WIN32 is defined and non-zero, we are building for win32
AC_MSG_CHECKING([for win32])
AC_RUN_IFELSE([AC_LANG_SOURCE([
int main(int c, char **v) {
#ifdef WIN32
#if WIN32
  return 0;
#else
  return 1;
#endif
#else
  return 2;
#endif
}])],
bwin32=true; AC_MSG_RESULT([yes]),
bwin32=false; AC_MSG_RESULT([no]),
bwin32=cross; AC_MSG_RESULT([cross])
)

if test "$bwin32" = cross; then
AC_MSG_CHECKING([for win32 (cross)])
AC_COMPILE_IFELSE([AC_LANG_SOURCE([
#ifdef WIN32
int main(int c, char **v) {return 0;}
#else
#error
int main(int c, char **v) {return x(y);}
#endif
])],
bwin32=true; AC_MSG_RESULT([yes]),
bwin32=false; AC_MSG_RESULT([no]))
fi

if test "$bwin32" = true; then
AC_DEFINE(MS_WINDOWS, 1, [Define to 1 if we are building for Windows.])
fi
AM_CONDITIONAL(BUILD_NT_SERVICES, test x$bwin32 = xtrue)

dnl Enable C99 when compiling with MIPSpro
AC_MSG_CHECKING([for MIPSpro compiler])
AC_COMPILE_IFELSE([AC_LANG_PROGRAM(, [
#if (defined(__sgi) && defined(_COMPILER_VERSION))
#error
  return x(y);
#endif
])],
bmipspro=false; AC_MSG_RESULT(no),
bmipspro=true; AC_MSG_RESULT(yes))

if test "$bmipspro" = true; then
  CFLAGS="$CFLAGS -c99"
fi

AC_C_BIGENDIAN

AC_SEARCH_LIBS(socket, [socket])
AC_SEARCH_LIBS(gethostbyname, [nsl])
AC_SEARCH_LIBS(dlopen, [dl])
AC_SEARCH_LIBS(inet_aton, [resolv])

if test "$enable_threads" = "yes"; then
  AC_SEARCH_LIBS(pthread_create, [pthread])
  AC_SEARCH_LIBS(pthread_detach, [pthread])
fi

dnl -------------------------------------------------------------------
dnl Check for functions before libevent, since libevent-1.2 apparently
dnl exports strlcpy without defining it in a header.

AC_CHECK_FUNCS(
	accept4 \
        flock \
        ftime \
        getaddrinfo \
        getrlimit \
        gettimeofday \
        gmtime_r \
        inet_aton \
        localtime_r \
        memmem \
        prctl \
        socketpair \
        strlcat \
        strlcpy \
        strptime \
        strtok_r \
        strtoull \
        sysconf \
        uname \
        vasprintf \
)

using_custom_malloc=no
if test x$enable_openbsd_malloc = xyes ; then
   AC_DEFINE(HAVE_MALLOC_GOOD_SIZE, 1, [Defined if we have the malloc_good_size function])
   using_custom_malloc=yes
fi
if test x$tcmalloc = xyes ; then
   using_custom_malloc=yes
fi
if test $using_custom_malloc = no ; then
   AC_CHECK_FUNCS(mallinfo malloc_good_size malloc_usable_size)
fi

if test "$enable_threads" = "yes"; then
  AC_CHECK_HEADERS(pthread.h)
  AC_CHECK_FUNCS(pthread_create)
fi

dnl ------------------------------------------------------
dnl Where do you live, libevent?  And how do we call you?

if test "$bwin32" = true; then
  TOR_LIB_WS32=-lws2_32
  # Some of the cargo-cults recommend -lwsock32 as well, but I don't
  # think it's actually necessary.
  TOR_LIB_GDI=-lgdi32
else
  TOR_LIB_WS32=
  TOR_LIB_GDI=
fi
AC_SUBST(TOR_LIB_WS32)
AC_SUBST(TOR_LIB_GDI)

dnl We need to do this before we try our disgusting hack below.
AC_CHECK_HEADERS([sys/types.h])

dnl This is a disgusting hack so we safely include older libevent headers.
AC_CHECK_TYPE(u_int64_t, unsigned long long)
AC_CHECK_TYPE(u_int32_t, unsigned long)
AC_CHECK_TYPE(u_int16_t, unsigned short)
AC_CHECK_TYPE(u_int8_t, unsigned char)

tor_libevent_pkg_redhat="libevent"
tor_libevent_pkg_debian="libevent-dev"
tor_libevent_devpkg_redhat="libevent-devel"
tor_libevent_devpkg_debian="libevent-dev"

TOR_SEARCH_LIBRARY(libevent, $trylibeventdir, [-levent $TOR_LIB_WS32], [
#ifdef WIN32
#include <winsock2.h>
#endif
#include <stdlib.h>
#include <sys/time.h>
#include <sys/types.h>
#include <event.h>], [
#ifdef WIN32
#include <winsock2.h>
#endif
void exit(int); void *event_init(void);],
    [
#ifdef WIN32
{WSADATA d; WSAStartup(0x101,&d); }
#endif
event_init(); exit(0);
], [--with-libevent-dir], [/opt/libevent])

dnl Now check for particular libevent functions.
save_LIBS="$LIBS"
save_LDFLAGS="$LDFLAGS"
save_CPPFLAGS="$CPPFLAGS"
LIBS="-levent $TOR_LIB_WS32 $LIBS"
LDFLAGS="$TOR_LDFLAGS_libevent $LDFLAGS"
CPPFLAGS="$TOR_CPPFLAGS_libevent $CPPFLAGS"
AC_CHECK_FUNCS(event_get_version event_get_version_number event_get_method event_set_log_callback evdns_set_outgoing_bind_address event_base_loopexit)
AC_CHECK_MEMBERS([struct event.min_heap_idx], , ,
[#include <event.h>
])

AC_CHECK_HEADERS(event2/event.h event2/dns.h event2/bufferevent_ssl.h)

LIBS="$save_LIBS"
LDFLAGS="$save_LDFLAGS"
CPPFLAGS="$save_CPPFLAGS"


AM_CONDITIONAL(USE_EXTERNAL_EVDNS, test x$ac_cv_header_event2_dns_h = xyes)

if test "$enable_static_libevent" = "yes"; then
   if test "$tor_cv_library_libevent_dir" = "(system)"; then
     AC_MSG_ERROR("You must specify an explicit --with-libevent-dir=x option when using --enable-static-libevent")
   else
     TOR_LIBEVENT_LIBS="$TOR_LIBDIR_libevent/libevent.a"
   fi
else
     TOR_LIBEVENT_LIBS="-levent"
fi
AC_SUBST(TOR_LIBEVENT_LIBS)

dnl This isn't the best test for Libevent 2.0.3-alpha.  Once it's released,
dnl we can do much better.
if test "$enable_bufferevents" = "yes" ; then
  if test "$ac_cv_header_event2_bufferevent_ssl_h" != "yes" ; then
    AC_MSG_ERROR([You've asked for bufferevent support, but you're using a version of Libevent without SSL support.  This won't work.  We need Libevent 2.0.8-rc or later, and you don't seem to even have Libevent 2.0.3-alpha.])
  else

    CPPFLAGS="$CPPFLAGS $TOR_CPPFLAGS_libevent"

    # Check for the right version.  First see if version detection works.
    AC_MSG_CHECKING([whether we can detect the Libevent version])
    AC_COMPILE_IFELSE([AC_LANG_SOURCE([
#include <event2/event.h>
#if !defined(LIBEVENT_VERSION_NUMBER) || LIBEVENT_VERSION_NUMBER < 10
#error
int x = y(zz);
#else
int x = 1;
#endif
  ])], [event_version_number_works=yes; AC_MSG_RESULT([yes]) ],
     [event_version_number_works=no;  AC_MSG_RESULT([no])])
    if test "$event_version_number_works" != 'yes'; then
      AC_MSG_WARN([Version detection on Libevent seems broken.  Your Libevent installation is probably screwed up or very old.])
    else
      AC_MSG_CHECKING([whether Libevent is new enough for bufferevents])
      AC_COMPILE_IFELSE([AC_LANG_SOURCE([
#include <event2/event.h>
#if !defined(LIBEVENT_VERSION_NUMBER) || LIBEVENT_VERSION_NUMBER < 0x02000800
#error
int x = y(zz);
#else
int x = 1;
#endif
   ])], [ AC_MSG_RESULT([yes]) ],
      [ AC_MSG_RESULT([no])
        AC_MSG_ERROR([Libevent does not seem new enough to support bufferevents.  We require 2.0.8-rc or later]) ] )
    fi
  fi
fi

LIBS="$save_LIBS"
LDFLAGS="$save_LDFLAGS"
CPPFLAGS="$save_CPPFLAGS"

AM_CONDITIONAL(USE_BUFFEREVENTS, test "$enable_bufferevents" = "yes")
if test "$enable_bufferevents" = "yes"; then
   AC_DEFINE(USE_BUFFEREVENTS, 1, [Defined if we're going to use Libevent's buffered IO API])
fi

dnl ------------------------------------------------------
dnl Where do you live, openssl?  And how do we call you?

tor_openssl_pkg_redhat="openssl"
tor_openssl_pkg_debian="libssl"
tor_openssl_devpkg_redhat="openssl-devel"
tor_openssl_devpkg_debian="libssl-dev"

ALT_openssl_WITHVAL=""
AC_ARG_WITH(ssl-dir,
  [  --with-ssl-dir=PATH    Obsolete alias for --with-openssl-dir ],
  [
      if test "x$withval" != xno && test "x$withval" != "x" ; then
         ALT_openssl_WITHVAL="$withval"
      fi
  ])

TOR_SEARCH_LIBRARY(openssl, $tryssldir, [-lssl -lcrypto $TOR_LIB_GDI],
    [#include <openssl/rand.h>],
    [void RAND_add(const void *buf, int num, double entropy);],
    [RAND_add((void*)0,0,0); exit(0);], [],
    [/usr/local/openssl /usr/lib/openssl /usr/local/ssl /usr/lib/ssl /usr/local /usr/athena /opt/openssl])

dnl XXXX check for OPENSSL_VERSION_NUMBER == SSLeay()

echo "tor_cv_library_openssl_dir is $tor_cv_library_openssl_dir"
if test "$enable_static_openssl" = "yes"; then
   if test "$tor_cv_library_openssl_dir" = "(system)"; then
     AC_MSG_ERROR("You must specify an explicit --with-openssl-dir=x option when using --enable-static-openssl")
   else
     TOR_OPENSSL_LIBS="$TOR_LIBDIR_openssl/libssl.a $TOR_LIBDIR_openssl/libcrypto.a"
   fi
else
     TOR_OPENSSL_LIBS="-lssl -lcrypto"
fi
AC_SUBST(TOR_OPENSSL_LIBS)

dnl ------------------------------------------------------
dnl Where do you live, zlib?  And how do we call you?

tor_openssl_pkg_redhat="zlib"
tor_openssl_pkg_debian="zlib1g"
tor_openssl_devpkg_redhat="zlib-devel"
tor_openssl_devpkg_debian="zlib1g-dev"

TOR_SEARCH_LIBRARY(zlib, $tryzlibdir, [-lz],
    [#include <zlib.h>],
    [const char * zlibVersion(void);],
    [zlibVersion(); exit(0);], [--with-zlib-dir],
    [/opt/zlib])

if test "$enable_static_zlib" = "yes"; then
   if test "$tor_cv_library_zlib_dir" = "(system)"; then
     AC_MSG_ERROR("You must specify an explicit --with-zlib-dir=x option when
 using --enable-static-zlib")
   else
     TOR_ZLIB_LIBS="$TOR_LIBDIR_zlib/libz.a"
     echo "$TOR_LIBDIR_zlib/libz.a"
   fi
else
     TOR_ZLIB_LIBS="-lz"
fi
AC_SUBST(TOR_ZLIB_LIBS)

dnl Make sure to enable support for large off_t if available.


dnl ------------------------------------------------------
dnl Where do you live, libnatpmp?  And how do we call you?
dnl There are no packages for Debian or Redhat as of this patch

if test "$natpmp" = "true"; then
    AC_DEFINE(NAT_PMP, 1, [Define to 1 if we are building with nat-pmp.])
    TOR_SEARCH_LIBRARY(libnatpmp, $trylibnatpmpdir, [-lnatpmp],
        [#include <natpmp.h>],
        [#include <natpmp.h>],
        [   int r;
            natpmp_t natpmp;
            natpmpresp_t response;
            r = initnatpmp(&natpmp);],
            [printf("initnatpmp() returned %d (%s)\n", r, r?"FAILED":"SUCCESS");
            exit(0);],
        [--with-libnatpmp-dir],
        [/usr/lib/])
fi


dnl ------------------------------------------------------
dnl Where do you live, libminiupnpc?  And how do we call you?
dnl There are no packages for Debian or Redhat as of this patch

if test "$upnp" = "true"; then
    AC_DEFINE(MINIUPNPC, 1, [Define to 1 if we are building with UPnP.])
    TOR_SEARCH_LIBRARY(libminiupnpc, $trylibminiupnpcdir, [-lminiupnpc],
        [#include <miniupnpc/miniwget.h>
         #include <miniupnpc/miniupnpc.h>
         #include <miniupnpc/upnpcommands.h>],
        [void upnpDiscover(int delay, const char * multicastif,
         const char * minissdpdsock, int sameport);],
        [upnpDiscover(1, 0, 0, 0); exit(0);],
        [--with-libminiupnpc-dir],
        [/usr/lib/])
fi

AC_SYS_LARGEFILE

AC_CHECK_HEADERS(
        assert.h \
        errno.h \
        fcntl.h \
        signal.h \
        string.h \
        sys/fcntl.h \
        sys/stat.h \
        sys/time.h \
        sys/types.h \
        time.h \
        unistd.h
 , , AC_MSG_WARN(Some headers were not found, compilation may fail.  If compilation succeeds, please send your orconfig.h to the developers so we can fix this warning.))

dnl These headers are not essential

AC_CHECK_HEADERS(
        arpa/inet.h \
        grp.h \
        inttypes.h \
        limits.h \
        linux/types.h \
        machine/limits.h \
        malloc.h \
        malloc/malloc.h \
        malloc_np.h \
        netdb.h \
        netinet/in.h \
        netinet/in6.h \
        pwd.h \
        stdint.h \
        sys/file.h \
        sys/ioctl.h \
        sys/limits.h \
        sys/mman.h \
        sys/param.h \
        sys/prctl.h \
        sys/resource.h \
        sys/socket.h \
        sys/syslimits.h \
        sys/time.h \
        sys/types.h \
        sys/un.h \
        sys/utime.h \
        sys/wait.h \
        syslog.h \
        utime.h
)

TOR_CHECK_PROTOTYPE(malloc_good_size, HAVE_MALLOC_GOOD_SIZE_PROTOTYPE,
[#ifdef HAVE_MALLOC_H
#include <malloc.h>
#endif
#ifdef HAVE_MALLOC_MALLOC_H
#include <malloc/malloc.h>
#endif])

AC_CHECK_HEADERS(net/if.h, net_if_found=1, net_if_found=0,
[#ifdef HAVE_SYS_TYPES_H
#include <sys/types.h>
#endif
#ifdef HAVE_SYS_SOCKET_H
#include <sys/socket.h>
#endif])
AC_CHECK_HEADERS(net/pfvar.h, net_pfvar_found=1, net_pfvar_found=0,
[#ifdef HAVE_SYS_TYPES_H
#include <sys/types.h>
#endif
#ifdef HAVE_SYS_SOCKET_H
#include <sys/socket.h>
#endif
#ifdef HAVE_NET_IF_H
#include <net/if.h>
#endif])
AC_CHECK_HEADERS(linux/netfilter_ipv4.h,
        linux_netfilter_ipv4=1, linux_netfilter_ipv4=0,
[#ifdef HAVE_SYS_TYPES_H
#include <sys/types.h>
#endif
#ifdef HAVE_SYS_SOCKET_H
#include <sys/socket.h>
#endif
#ifdef HAVE_LIMITS_H
#include <limits.h>
#endif
#ifdef HAVE_LINUX_TYPES_H
#include <linux/types.h>
#endif
#ifdef HAVE_NETINET_IN6_H
#include <netinet/in6.h>
#endif
#ifdef HAVE_NETINET_IN_H
#include <netinet/in.h>
#endif])

if test x$transparent = xtrue ; then
   transparent_ok=0
   if test x$net_if_found = x1 && test x$net_pfvar_found = x1 ; then
     transparent_ok=1
   fi
   if test x$linux_netfilter_ipv4 = x1 ; then
     transparent_ok=1
   fi
   if test x$transparent_ok = x1 ; then
     AC_DEFINE(USE_TRANSPARENT, 1, "Define to enable transparent proxy support")
     case $host in
       *-*-openbsd*)
         AC_DEFINE(OPENBSD, 1, "Define to handle pf on OpenBSD properly") ;;
     esac
   else
     AC_MSG_NOTICE([Transparent proxy support enabled, but missing headers.])
   fi
fi

AC_CHECK_MEMBERS([struct timeval.tv_sec], , ,
[#ifdef HAVE_SYS_TYPES_H
#include <sys/types.h>
#endif
#ifdef HAVE_SYS_TIME_H
#include <sys/time.h>
#endif])

dnl In case we aren't given a working stdint.h, we'll need to grow our own.
dnl Watch out.

AC_CHECK_SIZEOF(int8_t)
AC_CHECK_SIZEOF(int16_t)
AC_CHECK_SIZEOF(int32_t)
AC_CHECK_SIZEOF(int64_t)
AC_CHECK_SIZEOF(uint8_t)
AC_CHECK_SIZEOF(uint16_t)
AC_CHECK_SIZEOF(uint32_t)
AC_CHECK_SIZEOF(uint64_t)
AC_CHECK_SIZEOF(intptr_t)
AC_CHECK_SIZEOF(uintptr_t)

dnl AC_CHECK_TYPES([int8_t, int16_t, int32_t, int64_t, uint8_t, uint16_t, uint32_t, uint64_t, intptr_t, uintptr_t])

AC_CHECK_SIZEOF(char)
AC_CHECK_SIZEOF(short)
AC_CHECK_SIZEOF(int)
AC_CHECK_SIZEOF(long)
AC_CHECK_SIZEOF(long long)
AC_CHECK_SIZEOF(__int64)
AC_CHECK_SIZEOF(void *)
AC_CHECK_SIZEOF(time_t)
AC_CHECK_SIZEOF(size_t)

AC_CHECK_TYPES([uint, u_char, ssize_t])

dnl used to include sockaddr_storage, but everybody has that.
AC_CHECK_TYPES([struct in6_addr, struct sockaddr_in6, sa_family_t], , ,
[#ifdef HAVE_SYS_TYPES_H
#include <sys/types.h>
#endif
#ifdef HAVE_NETINET_IN_H
#include <netinet/in.h>
#endif
#ifdef HAVE_NETINET_IN6_H
#include <netinet/in6.h>
#endif
#ifdef HAVE_SYS_SOCKET_H
#include <sys/socket.h>
#endif
#ifdef MS_WINDOWS
#define WIN32_WINNT 0x400
#define _WIN32_WINNT 0x400
#define WIN32_LEAN_AND_MEAN
#if defined(_MSC_VER) && (_MSC_VER < 1300)
#include <winsock.h>
#else
#include <winsock2.h>
#include <ws2tcpip.h>
#endif
#endif
])
AC_CHECK_MEMBERS([struct in6_addr.s6_addr32, struct in6_addr.s6_addr16, struct sockaddr_in.sin_len, struct sockaddr_in6.sin6_len], , ,
[#ifdef HAVE_SYS_TYPES_H
#include <sys/types.h>
#endif
#ifdef HAVE_NETINET_IN_H
#include <netinet/in.h>
#endif
#ifdef HAVE_NETINET_IN6_H
#include <netinet/in6.h>
#endif
#ifdef HAVE_SYS_SOCKET_H
#include <sys/socket.h>
#endif
#ifdef MS_WINDOWS
#define WIN32_WINNT 0x400
#define _WIN32_WINNT 0x400
#define WIN32_LEAN_AND_MEAN
#if defined(_MSC_VER) && (_MSC_VER < 1300)
#include <winsock.h>
#else
#include <winsock2.h>
#include <ws2tcpip.h>
#endif
#endif
])

AC_CHECK_TYPES([rlim_t], , ,
[#ifdef HAVE_SYS_TYPES_H
#include <sys/types.h>
#endif
#ifdef HAVE_SYS_TIME_H
#include <sys/time.h>
#endif
#ifdef HAVE_SYS_RESOURCE_H
#include <sys/resource.h>
#endif
])

AC_CACHE_CHECK([whether time_t is signed], tor_cv_time_t_signed, [
AC_RUN_IFELSE([AC_LANG_SOURCE([
#ifdef HAVE_SYS_TYPES_H
#include <sys/types.h>
#endif
#ifdef HAVE_SYS_TIME_H
#include <sys/time.h>
#endif
#ifdef HAVE_TIME_H
#include <time.h>
#endif
int main(int c, char**v) { if (((time_t)-1)<0) return 1; else return 0; }])],
  tor_cv_time_t_signed=no, tor_cv_time_t_signed=yes, tor_cv_time_t_signed=cross)
])

if test "$tor_cv_time_t_signed" = cross; then
  AC_MSG_NOTICE([Cross compiling: assuming that time_t is signed.])
fi

if test "$tor_cv_time_t_signed" != no; then
  AC_DEFINE([TIME_T_IS_SIGNED], 1,
            [Define to 1 iff time_t is signed])
fi

AC_CACHE_CHECK([whether size_t is signed], tor_cv_size_t_signed, [
AC_RUN_IFELSE([AC_LANG_SOURCE([
#ifdef HAVE_SYS_TYPES_H
#include <sys/types.h>
#endif
int main(int c, char**v) { if (((size_t)-1)<0) return 1; else return 0; }])],
  tor_cv_size_t_signed=no, tor_cv_size_t_signed=yes, tor_cv_size_t_signed=cross)
])

if test "$tor_cv_size_t_signed" = cross; then
  AC_MSG_NOTICE([Cross compiling: assuming that size_t is not signed.])
fi

if test "$tor_cv_size_t_signed" = yes; then
  AC_MSG_ERROR([You have a signed size_t; that's grossly nonconformant.])
fi

AC_CHECK_SIZEOF(socklen_t, , [AC_INCLUDES_DEFAULT()
#ifdef HAVE_SYS_SOCKET_H
#include <sys/socket.h>
#endif
])

# We want to make sure that we _don't_ have a cell_t defined, like IRIX does.

AC_CHECK_SIZEOF(cell_t)

# Now make sure that NULL can be represented as zero bytes.
AC_CACHE_CHECK([whether memset(0) sets pointers to NULL], tor_cv_null_is_zero,
[AC_RUN_IFELSE([AC_LANG_SOURCE(
[[#include <stdlib.h>
#include <string.h>
#include <stdio.h>
#ifdef HAVE_STDDEF_H
#include <stddef.h>
#endif
int main () { char *p1,*p2; p1=NULL; memset(&p2,0,sizeof(p2));
return memcmp(&p1,&p2,sizeof(char*))?1:0; }]])],
       [tor_cv_null_is_zero=yes],
       [tor_cv_null_is_zero=no],
       [tor_cv_null_is_zero=cross])])

if test "$tor_cv_null_is_zero" = cross ; then
  # Cross-compiling; let's hope that the target isn't raving mad.
  AC_MSG_NOTICE([Cross-compiling: we'll assume that NULL is represented as a sequence of 0-valued bytes.])
fi

if test "$tor_cv_null_is_zero" != no; then
  AC_DEFINE([NULL_REP_IS_ZERO_BYTES], 1,
            [Define to 1 iff memset(0) sets pointers to NULL])
fi

# And what happens when we malloc zero?
AC_CACHE_CHECK([whether we can malloc(0) safely.], tor_cv_malloc_zero_works,
[AC_RUN_IFELSE([AC_LANG_SOURCE(
[[#include <stdlib.h>
#include <string.h>
#include <stdio.h>
#ifdef HAVE_STDDEF_H
#include <stddef.h>
#endif
int main () { return malloc(0)?0:1; }]])],
       [tor_cv_malloc_zero_works=yes],
       [tor_cv_malloc_zero_works=no],
       [tor_cv_malloc_zero_works=cross])])

if test "$tor_cv_malloc_zero_works" = cross; then
  # Cross-compiling; let's hope that the target isn't raving mad.
  AC_MSG_NOTICE([Cross-compiling: we'll assume that we need to check malloc() arguments for 0.])
fi

if test "$tor_cv_malloc_zero_works" = yes; then
  AC_DEFINE([MALLOC_ZERO_WORKS], 1,
            [Define to 1 iff malloc(0) returns a pointer])
fi

# whether we seem to be in a 2s-complement world.
AC_CACHE_CHECK([whether we are using 2s-complement arithmetic], tor_cv_twos_complement,
[AC_RUN_IFELSE([AC_LANG_SOURCE(
[[int main () { int problem = ((-99) != (~99)+1);
return problem ? 1 : 0; }]])],
       [tor_cv_twos_complement=yes],
       [tor_cv_twos_complement=no],
       [tor_cv_twos_complement=cross])])

if test "$tor_cv_twos_complement" = cross ; then
  # Cross-compiling; let's hope that the target isn't raving mad.
  AC_MSG_NOTICE([Cross-compiling: we'll assume that negative integers are represented with two's complement.])
fi

if test "$tor_cv_twos_complement" != no ; then
  AC_DEFINE([USING_TWOS_COMPLEMENT], 1,
            [Define to 1 iff we represent negative integers with two's complement])
fi

# Whether we should use the dmalloc memory allocation debugging library.
AC_MSG_CHECKING(whether to use dmalloc (debug memory allocation library))
AC_ARG_WITH(dmalloc,
[  --with-dmalloc          Use debug memory allocation library. ],
[if [[ "$withval" = "yes" ]]; then
  dmalloc=1
  AC_MSG_RESULT(yes)
else
  dmalloc=1
  AC_MSG_RESULT(no)
fi], [ dmalloc=0; AC_MSG_RESULT(no) ]
)

if [[ $dmalloc -eq 1 ]]; then
  AC_CHECK_HEADERS(dmalloc.h, , AC_MSG_ERROR(dmalloc header file not found. Do you have the development files for dmalloc installed?))
  AC_SEARCH_LIBS(dmalloc_malloc, [dmallocth dmalloc], , AC_MSG_ERROR(Libdmalloc library not found. If you enable it you better have it installed.))
  AC_DEFINE(USE_DMALLOC, 1, [Debug memory allocation library])
  AC_DEFINE(DMALLOC_FUNC_CHECK, 1, [Enable dmalloc's malloc function check])
  AC_CHECK_FUNCS(dmalloc_strdup dmalloc_strndup)
fi

AC_ARG_WITH(tcmalloc,
[  --with-tcmalloc         Use tcmalloc memory allocation library. ],
[ tcmalloc=yes ], [ tcmalloc=no ])

if test x$tcmalloc = xyes ; then
   LDFLAGS="-ltcmalloc $LDFLAGS"
fi

# By default, we're going to assume we don't have mlockall()
# bionic and other platforms have various broken mlockall subsystems.
# Some systems don't have a working mlockall, some aren't linkable,
# and some have it but don't declare it.
AC_CHECK_FUNCS(mlockall)
AC_CHECK_DECLS([mlockall], , , [
#ifdef HAVE_SYS_MMAN_H
#include <sys/mman.h>
#endif])

# Allow user to specify an alternate syslog facility
AC_ARG_WITH(syslog-facility,
[  --with-syslog-facility=LOG syslog facility to use (default=LOG_DAEMON)],
syslog_facility="$withval", syslog_facility="LOG_DAEMON")
AC_DEFINE_UNQUOTED(LOGFACILITY,$syslog_facility,[name of the syslog facility])
AC_SUBST(LOGFACILITY)

# Check if we have getresuid and getresgid
AC_CHECK_FUNCS(getresuid getresgid)

# Check for gethostbyname_r in all its glorious incompatible versions.
#   (This logic is based on that in Python's configure.in)
AH_TEMPLATE(HAVE_GETHOSTBYNAME_R,
  [Define this if you have any gethostbyname_r()])

AC_CHECK_FUNC(gethostbyname_r, [
  AC_MSG_CHECKING([how many arguments gethostbyname_r() wants])
  OLD_CFLAGS=$CFLAGS
  CFLAGS="$CFLAGS $MY_CPPFLAGS $MY_THREAD_CPPFLAGS $MY_CFLAGS"
  AC_COMPILE_IFELSE([AC_LANG_PROGRAM([
#include <netdb.h>
  ], [[
    char *cp1, *cp2;
    struct hostent *h1, *h2;
    int i1, i2;
    (void)gethostbyname_r(cp1,h1,cp2,i1,&h2,&i2);
  ]])],[
    AC_DEFINE(HAVE_GETHOSTBYNAME_R)
    AC_DEFINE(HAVE_GETHOSTBYNAME_R_6_ARG, 1,
     [Define this if gethostbyname_r takes 6 arguments])
    AC_MSG_RESULT(6)
  ], [
    AC_TRY_COMPILE([
#include <netdb.h>
    ], [
      char *cp1, *cp2;
      struct hostent *h1;
      int i1, i2;
      (void)gethostbyname_r(cp1,h1,cp2,i1,&i2);
    ], [
      AC_DEFINE(HAVE_GETHOSTBYNAME_R)
      AC_DEFINE(HAVE_GETHOSTBYNAME_R_5_ARG, 1,
        [Define this if gethostbyname_r takes 5 arguments])
      AC_MSG_RESULT(5)
   ], [
      AC_TRY_COMPILE([
#include <netdb.h>
     ], [
       char *cp1;
       struct hostent *h1;
       struct hostent_data hd;
       (void) gethostbyname_r(cp1,h1,&hd);
     ], [
       AC_DEFINE(HAVE_GETHOSTBYNAME_R)
       AC_DEFINE(HAVE_GETHOSTBYNAME_R_3_ARG, 1,
         [Define this if gethostbyname_r takes 3 arguments])
       AC_MSG_RESULT(3)
     ], [
       AC_MSG_RESULT(0)
     ])
  ])
 ])
 CFLAGS=$OLD_CFLAGS
])

AC_CACHE_CHECK([whether the C compiler supports __func__],
  tor_cv_have_func_macro,
  AC_COMPILE_IFELSE([AC_LANG_SOURCE([
#include <stdio.h>
int main(int c, char **v) { puts(__func__); }])],
  tor_cv_have_func_macro=yes,
  tor_cv_have_func_macro=no))

AC_CACHE_CHECK([whether the C compiler supports __FUNC__],
  tor_cv_have_FUNC_macro,
  AC_COMPILE_IFELSE([AC_LANG_SOURCE([
#include <stdio.h>
int main(int c, char **v) { puts(__FUNC__); }])],
  tor_cv_have_FUNC_macro=yes,
  tor_cv_have_FUNC_macro=no))

AC_CACHE_CHECK([whether the C compiler supports __FUNCTION__],
  tor_cv_have_FUNCTION_macro,
  AC_COMPILE_IFELSE([AC_LANG_SOURCE([
#include <stdio.h>
int main(int c, char **v) { puts(__FUNCTION__); }])],
  tor_cv_have_FUNCTION_macro=yes,
  tor_cv_have_FUNCTION_macro=no))

if test "$tor_cv_have_func_macro" = 'yes'; then
  AC_DEFINE(HAVE_MACRO__func__, 1, [Defined if the compiler supports __func__])
fi

if test "$tor_cv_have_FUNC_macro" = 'yes'; then
  AC_DEFINE(HAVE_MACRO__FUNC__, 1, [Defined if the compiler supports __FUNC__])
fi

if test "$tor_cv_have_FUNCTION_macro" = 'yes'; then
  AC_DEFINE(HAVE_MACRO__FUNCTION__, 1,
           [Defined if the compiler supports __FUNCTION__])
fi

# $prefix stores the value of the --prefix command line option, or
# NONE if the option wasn't set.  In the case that it wasn't set, make
# it be the default, so that we can use it to expand directories now.
if test "x$prefix" = "xNONE"; then
  prefix=$ac_default_prefix
fi

# and similarly for $exec_prefix
if test "x$exec_prefix" = "xNONE"; then
  exec_prefix=$prefix
fi

if test "x$BUILDDIR" = "x"; then
  BUILDDIR=`pwd`
fi
AC_SUBST(BUILDDIR)
AH_TEMPLATE([BUILDDIR],[tor's build directory])
AC_DEFINE_UNQUOTED(BUILDDIR,"$BUILDDIR")

if test "x$CONFDIR" = "x"; then
  CONFDIR=`eval echo $sysconfdir/tor`
fi
AC_SUBST(CONFDIR)
AH_TEMPLATE([CONFDIR],[tor's configuration directory])
AC_DEFINE_UNQUOTED(CONFDIR,"$CONFDIR")

BINDIR=`eval echo $bindir`
AC_SUBST(BINDIR)
LOCALSTATEDIR=`eval echo $localstatedir`
AC_SUBST(LOCALSTATEDIR)

if test "$bwin32" = true; then
  # Test if the linker supports the --nxcompat and --dynamicbase options
  # for Windows
  save_LDFLAGS="$LDFLAGS"
  LDFLAGS="-Wl,--nxcompat -Wl,--dynamicbase"
  AC_MSG_CHECKING([whether the linker supports DllCharacteristics])
  AC_LINK_IFELSE([AC_LANG_PROGRAM([])],
    [AC_MSG_RESULT([yes])]
    [save_LDFLAGS="$save_LDFLAGS $LDFLAGS"],
    [AC_MSG_RESULT([no])]
  )
  LDFLAGS="$save_LDFLAGS"
fi

# Set CFLAGS _after_ all the above checks, since our warnings are stricter
# than autoconf's macros like.
if test "$GCC" = yes; then
  CFLAGS="$CFLAGS -Wall -g -O2"
  # Disable GCC's strict aliasing checks.  They are an hours-to-debug
  # accident waiting to happen.
  CFLAGS="$CFLAGS -fno-strict-aliasing"
else
  CFLAGS="$CFLAGS -g -O"
  enable_gcc_warnings=no
  enable_gcc_warnings_advisory=no
fi

# Add some more warnings which we use in development but not in the
# released versions.  (Some relevant gcc versions can't handle these.)
if test x$enable_gcc_warnings = xyes || test x$enable_gcc_warnings_advisory = xyes; then

  AC_COMPILE_IFELSE([AC_LANG_PROGRAM([], [
#if !defined(__GNUC__) || (__GNUC__ < 4)
#error
#endif])], have_gcc4=yes, have_gcc4=no)

  AC_COMPILE_IFELSE([AC_LANG_PROGRAM([], [
#if !defined(__GNUC__) || (__GNUC__ < 4) || (__GNUC__ == 4 && __GNUC_MINOR__ < 2)
#error
#endif])], have_gcc42=yes, have_gcc42=no)

  AC_COMPILE_IFELSE([AC_LANG_PROGRAM([], [
#if !defined(__GNUC__) || (__GNUC__ < 4) || (__GNUC__ == 4 && __GNUC_MINOR__ < 3)
#error
#endif])], have_gcc43=yes, have_gcc43=no)

  save_CFLAGS="$CFLAGS"
  CFLAGS="$CFLAGS -Wshorten-64-to-32"
  AC_COMPILE_IFELSE([AC_LANG_PROGRAM([], [])], have_shorten64_flag=yes,
                    have_shorten64_flag=no)
  CFLAGS="$save_CFLAGS"

  case $host in
    *-*-openbsd*)
      # Some OpenBSD versions (like 4.8) have -Wsystem-headers by default.
      # That's fine, except that the headers don't pass -Wredundant-decls.
      # Therefore, let's disable -Wsystem-headers when we're building
      # with maximal warnings on OpenBSD.
      CFLAGS="$CFLAGS -Wno-system-headers" ;;
  esac

  CFLAGS="$CFLAGS -W -Wfloat-equal -Wundef -Wpointer-arith"
  CFLAGS="$CFLAGS -Wstrict-prototypes -Wmissing-prototypes -Wwrite-strings"
  CFLAGS="$CFLAGS -Wredundant-decls -Wchar-subscripts -Wcomment -Wformat=2"
  CFLAGS="$CFLAGS -Wwrite-strings -Wmissing-declarations -Wredundant-decls"
  CFLAGS="$CFLAGS -Wnested-externs -Wbad-function-cast -Wswitch-enum"

  if test x$enable_gcc_warnings = xyes; then
    CFLAGS="$CFLAGS -Werror"
  fi

  # Disabled, so we can use mallinfo(): -Waggregate-return

  if test x$have_gcc4 = xyes ; then
    # These warnings break gcc 3.3.5 and work on gcc 4.0.2
    CFLAGS="$CFLAGS -Winit-self -Wmissing-field-initializers -Wdeclaration-after-statement -Wold-style-definition"
  fi

  if test x$have_gcc42 = xyes ; then
    # These warnings break gcc 4.0.2 and work on gcc 4.2
    # XXXX020 See if any of these work with earlier versions.
    CFLAGS="$CFLAGS -Waddress -Wmissing-noreturn -Wnormalized=id -Woverride-init -Wstrict-overflow=1"
    # We used to use -Wstrict-overflow=5, but that breaks us heavily under 4.3.
  fi

  if test x$have_gcc43 = xyes ; then
    # These warnings break gcc 4.2 and work on gcc 4.3
    # XXXX020 See if any of these work with earlier versions.
    CFLAGS="$CFLAGS -Wextra -Warray-bounds"
  fi

  if test x$have_shorten64_flag = xyes ; then
    CFLAGS="$CFLAGS -Wshorten-64-to-32"
  fi

##This will break the world on some 64-bit architectures
# CFLAGS="$CFLAGS -Winline"
fi



CPPFLAGS="$CPPFLAGS $TOR_CPPFLAGS_libevent $TOR_CPPFLAGS_openssl $TOR_CPPFLAGS_zlib"

<<<<<<< HEAD
AC_CONFIG_FILES([
        Doxyfile
        Makefile
        contrib/Makefile
        contrib/suse/Makefile
        contrib/suse/tor.sh
        contrib/tor.logrotate
        contrib/tor.sh
        contrib/torctl
        contrib/torify
        doc/Makefile
        doc/spec/Makefile
        src/Makefile
        src/common/Makefile
        src/config/Makefile
        src/config/torrc.sample
        src/or/Makefile
        src/test/Makefile
        src/tools/Makefile
        src/tools/tor-fw-helper/Makefile
        src/win32/Makefile
        tor.spec
])

=======
AC_CONFIG_FILES([Makefile tor.spec Doxyfile contrib/tor.sh contrib/torctl contrib/torify contrib/tor.logrotate contrib/Makefile src/config/torrc.sample src/Makefile doc/Makefile src/config/Makefile src/common/Makefile src/or/Makefile src/test/Makefile src/win32/Makefile src/tools/Makefile contrib/suse/Makefile contrib/suse/tor.sh])
>>>>>>> 596f7a39
AC_OUTPUT

if test -x /usr/bin/perl && test -x ./contrib/updateVersions.pl ; then
  ./contrib/updateVersions.pl
fi
<|MERGE_RESOLUTION|>--- conflicted
+++ resolved
@@ -1154,7 +1154,6 @@
 
 CPPFLAGS="$CPPFLAGS $TOR_CPPFLAGS_libevent $TOR_CPPFLAGS_openssl $TOR_CPPFLAGS_zlib"
 
-<<<<<<< HEAD
 AC_CONFIG_FILES([
         Doxyfile
         Makefile
@@ -1166,7 +1165,6 @@
         contrib/torctl
         contrib/torify
         doc/Makefile
-        doc/spec/Makefile
         src/Makefile
         src/common/Makefile
         src/config/Makefile
@@ -1179,9 +1177,6 @@
         tor.spec
 ])
 
-=======
-AC_CONFIG_FILES([Makefile tor.spec Doxyfile contrib/tor.sh contrib/torctl contrib/torify contrib/tor.logrotate contrib/Makefile src/config/torrc.sample src/Makefile doc/Makefile src/config/Makefile src/common/Makefile src/or/Makefile src/test/Makefile src/win32/Makefile src/tools/Makefile contrib/suse/Makefile contrib/suse/tor.sh])
->>>>>>> 596f7a39
 AC_OUTPUT
 
 if test -x /usr/bin/perl && test -x ./contrib/updateVersions.pl ; then
