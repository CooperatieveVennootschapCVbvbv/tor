--- conflicted
+++ resolved
@@ -1907,41 +1907,6 @@
   CFLAGS="$CFLAGS -Wredundant-decls -Wchar-subscripts -Wcomment -Wformat=2"
   CFLAGS="$CFLAGS -Wwrite-strings"
   CFLAGS="$CFLAGS -Wnested-externs -Wbad-function-cast -Wswitch-enum"
-<<<<<<< HEAD
-
-  # Disabled, so we can use mallinfo(): -Waggregate-return
-
-  if test "x$have_gcc4" = "xyes"; then
-    # These warnings break gcc 3.3.5 and work on gcc 4.0.2
-    CFLAGS="$CFLAGS -Winit-self -Wmissing-field-initializers -Wold-style-definition"
-  fi
-
-  if test "x$have_gcc42" = "xyes"; then
-    # These warnings break gcc 4.0.2 and work on gcc 4.2
-    CFLAGS="$CFLAGS -Waddress -Wmissing-noreturn -Wstrict-overflow=1"
-
-    # We used to use -Wstrict-overflow=5, but that breaks us heavily under 4.3.
-  fi
-
-  if test "x$have_gcc42" = "xyes" && test "x$have_clang" = "xno"; then
-    # These warnings break gcc 4.0.2 and clang, but work on gcc 4.2
-    CFLAGS="$CFLAGS -Wnormalized=id -Woverride-init"
-  fi
-
-  if test "x$have_gcc43" = "xyes"; then
-    # These warnings break gcc 4.2 and work on gcc 4.3
-    CFLAGS="$CFLAGS -Wextra -Warray-bounds"
-  fi
-
-  if test "x$have_gcc46" = "xyes"; then
-    # This warning was added in gcc 4.3, but it appears to generate
-    # spurious warnings in gcc 4.4.  I don't know if it works in 4.5.
-    CFLAGS="$CFLAGS -Wlogical-op"
-  fi
-
-  if test "x$have_shorten64_flag" = "xyes"; then
-    CFLAGS="$CFLAGS -Wshorten-64-to-32"
-=======
   CFLAGS="$CFLAGS -Waggregate-return -Wpacked -Wunused"
   CFLAGS="$CFLAGS -Wunused-parameter "
   # These interfere with building main() { return 0; }, which autoconf
@@ -1950,10 +1915,6 @@
 
   if test "$tor_cv_cflags__Wnull_dereference" = "yes"; then
     AC_DEFINE([HAVE_CFLAG_WNULL_DEREFERENCE], 1, [True if we have -Wnull-dereference])
-  fi
-  if test "$tor_cv_cflags__Woverlength_strings" = "yes"; then
-    AC_DEFINE([HAVE_CFLAG_WOVERLENGTH_STRINGS], 1, [True if we have -Woverlength-strings])
->>>>>>> e80a032b
   fi
 
   if test "x$enable_fatal_warnings" = "xyes"; then
